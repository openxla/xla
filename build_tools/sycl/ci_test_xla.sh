--- conflicted
+++ resolved
@@ -22,10 +22,4 @@
       --verbose_failures -c opt \
       --build_tag_filters=gpu,oneapi-only,requires-gpu-intel,-requires-gpu-amd,-requires-gpu-nvidia,-no_oss,-cuda-only,-rocm-only,-no-oneapi \
       --test_tag_filters=gpu,oneapi-only,requires-gpu-intel,-requires-gpu-amd,-requires-gpu-nvidia,-no_oss,-cuda-only,-rocm-only,-no-oneapi \
-<<<<<<< HEAD
-      //xla/stream_executor/sycl/...
-=======
-      //xla/stream_executor/sycl:sycl_status_test \
-      //xla/stream_executor/sycl:sycl_event_test_intelgpu_any \
-      //xla/stream_executor/sycl:sycl_kernel_test_intelgpu_any
->>>>>>> 885cdb03
+      //xla/stream_executor/sycl/...