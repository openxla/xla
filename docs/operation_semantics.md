# Operation semantics

The following describes the semantics of operations defined in the
[`XlaBuilder`](https://github.com/openxla/xla/tree/main/xla/hlo/builder/xla_builder.h)
interface. Typically, these operations map one-to-one to operations defined in
the RPC interface in
[`xla_data.proto`](https://github.com/openxla/xla/tree/main/xla/xla_data.proto).

A note on nomenclature: the generalized data type XLA deals with is an
N-dimensional array holding elements of some uniform type (such as 32-bit
float). Throughout the documentation, *array* is used to denote an
arbitrary-dimensional array. For convenience, special cases have more specific
and familiar names; for example a *vector* is a 1-dimensional array and a
*matrix* is a 2-dimensional array.

## Abs

See also [`XlaBuilder::Abs`](https://github.com/openxla/xla/tree/main/xla/hlo/builder/xla_builder.h)

Element-wise abs `x -> |x|`.

**`Abs(operand)`**

| Arguments | Type    | Semantics                   |
| --------- | ------- | --------------------------- |
| `operand` | `XlaOp` | The operand to the function |

For StableHLO information see [StableHLO - abs](https://openxla.org/stablehlo/spec#abs)

## Add

See also [`XlaBuilder::Add`](https://github.com/openxla/xla/tree/main/xla/hlo/builder/xla_builder.h)

Performs element-wise addition of `lhs` and `rhs`.

**`Add(lhs, rhs)`**

| Arguments | Type      | Semantics                               |
| --------- | --------- | --------------------------------------- |
| lhs  | XlaOp| Left-hand-side operand: array of type T |
| rhs  | XlaOp| Left-hand-side operand: array of type T |

The arguments' shapes have to be either similar or compatible. See the [broadcasting](broadcasting.md) documentation about what it means for shapes to be compatible. The result of an operation has a shape which is the result of  broadcasting the two input arrays. In this variant, operations between arrays of different ranks are *not* supported, unless one of the operands is a scalar.

An alternative variant with different-dimensional broadcasting support exists for Add:

**`Add(lhs,rhs, broadcast_dimensions)`**

| Arguments               | Type                  | Semantics                                                    |
| ----------------------- | --------------------- | ------------------------------------------------------------ |
| lhs                | XlaOp            | Left-hand-side operand: array of type T                      |
| rhs                | XlaOp            | Left-hand-side operand: array of type T                      |
| broadcast_dimension| ArraySlice<int64>| Which dimension in the target shape each dimension of the operand shape corresponds to |

This variant of the operation should be used for arithmetic operations between arrays of different ranks (such as adding a matrix to a vector).

The additional broadcast_dimensions operand is a slice of integers specifying the dimensions to use for broadcasting the operands. The semantics are described in detail on the [broadcasting page](broadcasting.md).

For StableHLO information see [StableHLO - add](https://openxla.org/stablehlo/spec#add)

## AddDependency

See also
[`HloInstruction::AddDependency`](https://github.com/openxla/xla/tree/main/xla/hlo/ir/hlo_instruction.h)

`AddDependency` may appear in HLO dumps, but they are not intended to be
constructed manually by end users.

>**Note:** `AddDependency` is only found in HLO. It is not found in StableHLO.

## AfterAll

See also
[`XlaBuilder::AfterAll`](https://github.com/openxla/xla/tree/main/xla/hlo/builder/xla_builder.h)

AfterAll takes a variadic number of tokens and produces a single token. Tokens
are primitive types which can be threaded between side-effecting operations to
enforce ordering. `AfterAll` can be used as a join of tokens for ordering an
operation after a set operations.

**`AfterAll(tokens)`**

| Arguments | Type              | Semantics                 |
| --------- | ----------------- | ------------------------- |
| `tokens`  | vector of `XlaOp` | variadic number of tokens |

For StableHLO information see [StableHLO - after_all](https://openxla.org/stablehlo/spec#after_all)

## AllGather

See also
[`XlaBuilder::AllGather`](https://github.com/openxla/xla/tree/main/xla/hlo/builder/xla_builder.h)

Performs concatenation across replicas.

**`AllGather(operand, all_gather_dimension, shard_count, replica_group_ids,
channel_id, layout, use_global_device_ids)`**

| Arguments               | Type                         | Semantics                                                    |
| :---------------------- | :--------------------------- | :----------------------------------------------------------- |
| `operand`               | `XlaOp`                      | Array to concatenate across replicas                         |
| `all_gather_dimension`  | `int64`                      | Concatenation dimension                                      |
| `shard_count`           | `int64`                      | The size of each replica group                               |
| `replica_groups`        | vector of vectors of `int64` | Groups between which the concatenation is performed          |
| `channel_id`            | optional `int64`             | Optional channel ID for cross-module communication           |
| `layout`                | optional `Layout`            | Creates a layout pattern that will capture the matched layout in the argument |
| `use_global_device_ids` | optional `bool`              | Returns true if the ids in the ReplicaGroup config represent a global id |

-   `replica_groups` is a list of replica groups between which the concatenation
    is performed (replica id for the current replica can be retrieved using
    [`ReplicaId`](#replicaid)). The order of replicas in each group determines
    the order in which their inputs are located in the result. `replica_groups`
    must either be empty (in which case all replicas belong to a single group,
    ordered from `0` to `N - 1`), or contain the same number of elements as the
    number of replicas. For example, `replica_groups = {0, 2}, {1, 3}` performs
    concatenation between the replicas `0` and `2`, and `1` and `3`.
-   `shard_count` is the size of each replica group. We need this in cases where
    `replica_groups` are empty.
-   `channel_id` is used for cross-module communication: only `all-gather`
    operations with the same `channel_id` can communicate to each other.
-   `use_global_device_ids` Returns true if the ids in the ReplicaGroup config
    represent a global id of (replica_id * partition_count + partition_id)
    instead of a replica id. This enables more flexible grouping of devices if
    this all-reduce is both cross-partition and cross-replica.

The output shape is the input shape with the `all_gather_dim` made `shard_count`
times larger. For example, if there are two replicas and the operand has the
value `[1.0, 2.5]` and `[3.0, 5.25]` respectively on the two replicas, then the
output value from this op where `all_gather_dim` is `0` will be `[1.0, 2.5, 3.0,
5.25]` on both replicas.

The API of `AllGather` is internally decomposed into 2 HLO instructions
(`AllGatherStart` and `AllGatherDone`). 

See also
[`HloInstruction::CreateAllGatherStart`](https://github.com/openxla/xla/tree/main/xla/hlo/ir/hlo_instruction.h)

`AllGatherStart`, `AllGatherDone` serve as primitives in HLO. These ops may appear in HLO dumps, but they are not intended to be constructed manually by end users.

>**Note:**`AllGatherStart` and `AllGatherDone` are only found in HLO. They are not found in StableHLO.

For StableHLO information see [StableHLO - all_gather](https://openxla.org/stablehlo/spec#all_gather)

## AllReduce

See also
[`XlaBuilder::AllReduce`](https://github.com/openxla/xla/tree/main/xla/hlo/builder/xla_builder.h)

Performs a custom computation across replicas.

**`AllReduce(operand, computation, replica_groups, channel_id,
shape_with_layout, use_global_device_ids)`**

| Arguments               | Type                         | Semantics                                                    |
| :---------------------- | :--------------------------- | :----------------------------------------------------------- |
| `operand`               | `XlaOp`                      | Array or a non-empty tuple of arrays to reduce across replicas |
| `computation`           | `XlaComputation`             | Reduction computation                                        |
| `replica_groups`        | vector of vectors of `int64` | Groups between which the reductions are performed            |
| `channel_id`            | optional `int64`             | Optional channel ID for cross-module communication           |
| `shape_with_layout`     | optional `Shape`            | Defines the layout of the data transferred                   |
| `use_global_device_ids` | optional `bool`              | Returns true if the ids in the ReplicaGroup config represent a global id |

-   When `operand` is a tuple of arrays, the all-reduce is performed on each
    element of the tuple.
-   `replica_groups` is a list of replica groups between which the reduction is
    performed (replica id for the current replica can be retrieved using
    [`ReplicaId`](#replicaid)). `replica_groups` must either be empty (in which
    case all replicas belong to a single group), or contain the same number of
    elements as the number of replicas. For example, `replica_groups = {0, 2},
    {1, 3}` performs reduction between the replicas `0` and `2`, and `1` and
    `3`.
-   `channel_id` is used for cross-module communication: only `all-reduce`
    operations with the same `channel_id` can communicate to each other.
-   `shape_with_layout`: forces the layout of the AllReduce to the given layout.
    This is used to guarantee the same layout for a group of AllReduce ops
    compiled separately.
-   `use_global_device_ids` Returns true if the ids in the ReplicaGroup config
    represent a global id of (replica_id * partition_count + partition_id)
    instead of a replica id. This enables more flexible grouping of devices if
    this all-reduce is both cross-partition and cross-replica.

The output shape is the same as the input shape. For example, if there are two
replicas and the operand has the value `[1.0, 2.5]` and `[3.0, 5.25]`
respectively on the two replicas, then the output value from this op and
summation computation will be `[4.0, 7.75]` on both replicas. If the input is a
tuple, the output is a tuple as well.

Computing the result of `AllReduce` requires having one input from each replica,
so if one replica executes an `AllReduce` node more times than another, then the
former replica will wait forever. Since the replicas are all running the same
program, there are not a lot of ways for that to happen, but it is possible when
a while loop's condition depends on data from infeed and the data that is infeed
causes the while loop to iterate more times on one replica than another.

The API of `AllReduce` is internally decomposed into 2 HLO instructions
(`AllReduceStart` and `AllReduceDone`). 

See also
[`HloInstruction::CreateAllReduceStart`](https://github.com/openxla/xla/tree/main/xla/hlo/ir/hlo_instruction.h)

`AllReduceStart` and `AllReduceDone` serve as primitives in HLO. These ops may appear in HLO dumps, but they are not intended to be
constructed manually by end users.

> **Note:** `AllGatherStart` and `AllGatherDone` are only found in HLO. They are not found in StableHLO.
For StableHLO information see [StableHLO - all_reduce](https://openxla.org/stablehlo/spec#all_reduce)

### CrossReplicaSum

See also
[`XlaBuilder::CrossReplicaSum`](https://github.com/openxla/xla/tree/main/xla/hlo/builder/xla_builder.h)

Performs `AllReduce` with a summation computation.

**`CrossReplicaSum(operand, replica_groups)`**

| Arguments            | Type                             | Semantics                                                    |
| :------------------- | :------------------------------- | :----------------------------------------------------------- |
| **`operand`**        | XlaOp                      | Array or a non-empty tuple of arrays to reduce across replicas |
| **`replica_groups`** | vector of vectors of **`int64`** | Groups between which the reductions are performed            |

Returns the sum of the operand value within each subgroup of replicas. All
replicas supply one input to the sum and all replicas receive the resulting sum
for each subgroup.

## AllToAll

See also
[`XlaBuilder::AllToAll`](https://github.com/openxla/xla/tree/main/xla/hlo/builder/xla_builder.h)

AllToAll is a collective operation that sends data from all cores to all cores.
It has two phases:

1.  The scatter phase. On each core, the operand is split into `split_count`
    number of blocks along the `split_dimensions`, and the blocks are scattered
    to all cores, e.g., the ith block is sent to the ith core.
2.  The gather phase. Each core concatenates the received blocks along the
    `concat_dimension`.

The participating cores can be configured by:

-   `replica_groups`: each ReplicaGroup contains a list of replica ids
    participating in the computation (the replica id for the current replica can
    be retrieved using [`ReplicaId`](#replicaid)). AllToAll will be applied
    within subgroups in the specified order. For example, `replica_groups =
    {{1,2,3}, {4,5,0}}` means that an AllToAll will be applied within replicas
    `{1, 2, 3}`, and in the gather phase, and the received blocks will be
    concatenated in the same order of 1, 2, 3. Then, another AllToAll will be
    applied within replicas 4, 5, 0, and the concatenation order is also 4,
    5, 0. If `replica_groups` is empty, all replicas belong to one group, in the
    concatenation order of their appearance.

Prerequisites:

-   The dimension size of the operand on the `split_dimension` is divisible by
    `split_count`.
-   The operand's shape is not tuple.

**`AllToAll(operand, split_dimension, concat_dimension, split_count,
replica_groups, layout, channel_id)`**

| Arguments          | Type                     | Semantics                                                                                                                                                                                          |
| ------------------ | ------------------------ | ------------------------------------------------------------------------------------------------------------------------------------------------------------------------------------------------- |
| `operand`          | `XlaOp`                  | n dimensional input array                                                                                                                                                                          |
| `split_dimension`  | `int64`                  | A value in the interval `[0,n)` that names the dimension along which the operand is split                                                                                                          |
| `concat_dimension` | `int64`                  | A value in the interval `[0,n)` that names the dimension along which the split blocks are concatenated                                                                                             |
| `split_count`      | `int64`                  | The number of cores that participate in this operation. If `replica_groups` is empty, this should be the number of replicas; otherwise, this should be equal to the number of replicas in each group. |
| `replica_groups`   | `ReplicaGroup`vector     | Each group contains a list of replica ids.                                                                                                                                                         |
| `layout`           | optional `Layout`        | user-specified memory layout                                                                                                                                                                       |
| `channel_id`    | optional `ChannelHandle` | unique identifier for each send/recv pair                                                                                                                                                          |

See
[xla::shapes for more information on shapes and layouts.](https://openxla.org/xla/shapes)

For StableHLO information see [StableHLO - all_to_all](https://openxla.org/stablehlo/spec#all_to_all)

### AllToAll - Example 1.

```cpp
XlaBuilder b("alltoall");
auto x = Parameter(&b, 0, ShapeUtil::MakeShape(F32, {4, 16}), "x");
AllToAll(
    x,
    /*split_dimension=*/ 1,
    /*concat_dimension=*/ 0,
    /*split_count=*/ 4);
```

![](images/ops_alltoall.png)

In the above example, there are 4 cores participating in the Alltoall. On each
core, the operand is split into 4 parts along dimension 1, so each part has
shape f32[4,4]. The 4 parts are scattered to all cores. Then each core
concatenates the received parts along dimension 0, in the order of core 0-4. So
the output on each core has shape f32[16,4].

### AllToAll - Example 2 - StableHLO

![An example of AllToAll dataflow for StableHLO](images/ops_alltoall_2.svg)

In the above example, there are 2 replicas participating in the AllToAll. On
each replica, the operand has shape f32[2,4]. The operand is split into 2 parts
along dimension 1, so each part has shape f32[2,2]. The 2 parts are then
exchanged across the replicas according to their position in the replica group.
Each replica collects its corresponding part from both operands and concatenates
them along dimension 0. As a result, the output on each replica has shape
f32[4,2].

### RaggedAllToAll

See also [`XlaBuilder::RaggedAllToAll`](https://github.com/openxla/xla/tree/main/xla/hlo/builder/xla_builder.h)

RaggedAllToAll performs a collective all-to-all operation, where the input and output are ragged tensors.

**`RaggedAllToAll(input, input_offsets, send_sizes, output, output_offsets, recv_sizes, replica_groups, channel_id)`**

| Arguments        | Type                     | Semantics                                  |
| ---------------- | ------------------------ | ------------------------------------------ |
| `input`          | `XlaOp`                  | N array of type T                          |
| `input_offsets`  | `XlaOp`                  | N array of type T                          |
| `send_sizes`     | `XlaOp`                  | N array of type T                          |
| `output`         | `XlaOp`                  | N array of type T                          |
| `output_offsets` | `XlaOp`                  | N array of type T                          |
| `recv_sizes`     | `XlaOp`                  | N array of type T                          |
| `replica_groups` | `ReplicaGroup` vector    | Each group contains a list of replica ids. |
| `channel_id`     | optional `ChannelHandle` | unique identifier for each send/recv pair  |

Ragged tensors are defined by a set of three tensors:
- `data`: the `data` tensor is “ragged” along its outermost dimension,
   along which each indexed element has variable size.
- `offsets`': the `offsets` tensor indexes the outermost dimension of the
  `data` tensor, and represents the starting offset of each ragged element
  of the `data` tensor.
- `sizes`: the `sizes` tensor represents the size of each ragged element
  of the `data` tensor, where the size is specified in units of
  sub-elements. A sub-element is defined as the suffix of the ‘data’ tensor
  shape obtained by removing the outermost “ragged” dimension.
- The `offsets` and `sizes` tensors must have the same size.

An example ragged tensor:
```cpp
 data: [8,3] =
  {{a,b,c},{d,e,f},{g,h,i},{j,k,l},{m,n,o},{p,q,r},{s,t,u},{v,w,x}}
 offsets: [3] = {0, 1, 4}
 sizes: [3] = {1, 3, 4}

// Index 'data' at 'offsets'[0], 'sizes'[0]'
// {a,b,c}

// Index 'data' at 'offsets'[1], 'sizes'[1]'
// {d,e,f},{g,h,i},{j,k,l}

// Index 'data' at 'offsets'[2], 'sizes'[2]'
// {m,n,o},{p,q,r},{s,t,u},{v,w,x}
```

`output_offsets` must be sharded in a way that each replica has offsets
in the target replica output perspective.

For i-th output offset, the current replica will send
`input[input_offsets[i]:input_offsets[i]+input_sizes[i]]` update to
`i`-th replica that will be written to
`output_i[output_offsets[i]:output_offsets[i]+send_sizes[i]]` in `i`-th
replica ``output``.

For example, if we have 2 replicas:
```cpp
 replica 0:
   input: [1, 2, 2]
   output: [0, 0, 0, 0]
   input_offsets: [0, 1]
   send_sizes: [1, 2]
   output_offsets: [0, 0]
   recv_sizes: [1, 1]

 replica 1:
   input: [3, 4, 0]
   output: [0, 0, 0, 0]
   input_offsets: [0, 1]
   send_sizes: [1, 1]
   output_offsets: [1, 2]
   recv_sizes: [2, 1]

 // replica 0's result will be: [1, 3, 0, 0]
 // replica 1's result will be: [2, 2, 4, 0]
```
The ragged all-to-all HLO has the following arguments:
- `input`: ragged input data tensor.
- `output`: ragged output data tensor.
- `input_offsets`: ragged input offsets tensor.
- `send_sizes`: ragged send sizes tensor.
- `output_offsets`: array of ragged offsets in the target replica output.
- `recv_sizes`: ragged recv sizes tensor.

The `*_offsets` and `*_sizes` tensors must all have the same shape.

Two shapes are supported for the `*_offsets` and `*_sizes` tensors:
- `[num_devices]` where ragged-all-to-all may send at most one update to
        each remote device in the replica group. For example:
    ```cpp
    for (remote_device_id : replica_group) {
        SEND input[input_offsets[remote_device_id]],
                output[output_offsets[remote_device_id]],
                send_sizes[remote_device_id]
        }
    ```
-   `[num_devices, num_updates]` where ragged-all-to-all may send up to
    `num_updates` updates the same remote device (each at different
    offsets), for each remote device in the replica group. For example:
    ```cpp
    for (remote_device_id : replica_group) {
        for (update_idx : num_updates) {
            SEND input[input_offsets[remote_device_id][update_idx]],
                output[output_offsets[remote_device_id][update_idx]]],
                send_sizes[remote_device_id][update_idx]
        }
    }
    ```

>**Note:**`RaggedAllToAll` is only found in HLO. It is not found in StableHLO.

## And

See also [`XlaBuilder::And`](https://github.com/openxla/xla/tree/main/xla/hlo/builder/xla_builder.h)

Performs element-wise AND of two tensors `lhs` and `rhs`.

**`And(lhs, rhs)`**

| Arguments | Type      | Semantics                               |
| --------- | --------- | --------------------------------------- |
| lhs  | XlaOp| Left-hand-side operand: array of type T |
| rhs  | XlaOp| Left-hand-side operand: array of type T |

The arguments' shapes have to be either similar or compatible. See the [broadcasting](broadcasting.md) documentation about what it means for shapes to be compatible. The result of an operation has a shape which is the result of  broadcasting the two input arrays. In this variant, operations between arrays of different ranks are *not* supported, unless one of the operands is a scalar.

An alternative variant with different-dimensional broadcasting support exists for And:

**`And(lhs,rhs, broadcast_dimensions)`**

| Arguments               | Type                  | Semantics                                                    |
| ----------------------- | --------------------- | ------------------------------------------------------------ |
| lhs                | XlaOp            | Left-hand-side operand: array of type T                      |
| rhs                | XlaOp            | Left-hand-side operand: array of type T                      |
| broadcast_dimension| ArraySlice<int64>| Which dimension in the target shape each dimension of the operand shape corresponds to |

This variant of the operation should be used for arithmetic operations between arrays of different ranks (such as adding a matrix to a vector).

The additional broadcast_dimensions operand is a slice of integers specifying the dimensions to use for broadcasting the operands. The semantics are described in detail on the [broadcasting page](broadcasting.md).

For StableHLO information see [StableHLO - and](https://openxla.org/stablehlo/spec#and)

## Async
See also [`HloInstruction::CreateAsyncStart`, `HloInstruction::CreateAsyncUpdate`, `HloInstruction::CreateAsyncDone`](https://github.com/openxla/xla/tree/main/xla/hlo/ir/hlo_instruction.h)

`AsyncDone`, `AsyncStart`, and `AsyncUpdate`  are internal HLO instructions used for Asynchronous operations and serve as primitives in HLO. These ops
may appear in HLO dumps but they are not intended to be
constructed manually by end users.

>**Note:**`AsyncStart`, `AsyncUpdate`, and `AsyncDone` are only found in HLO. They are not found in StableHLO.

## Atan2

See also [`XlaBuilder::Atan2`](https://github.com/openxla/xla/tree/main/xla/hlo/builder/xla_builder.h)

Performs element-wise atan2 operation on `lhs` and `rhs`.

**`Atan2(lhs, rhs)`**

| Arguments | Type      | Semantics                               |
| --------- | --------- | --------------------------------------- |
| lhs  | XlaOp| Left-hand-side operand: array of type T |
| rhs  | XlaOp| Left-hand-side operand: array of type T |

The arguments' shapes have to be either similar or compatible. See the [broadcasting](broadcasting.md) documentation about what it means for shapes to be compatible. The result of an operation has a shape which is the result of  broadcasting the two input arrays. In this variant, operations between arrays of different ranks are *not* supported, unless one of the operands is a scalar.

An alternative variant with different-dimensional broadcasting support exists for Atan2:

**`Atan2(lhs,rhs, broadcast_dimensions)`**

| Arguments               | Type                  | Semantics                                                    |
| ----------------------- | --------------------- | ------------------------------------------------------------ |
| lhs                | XlaOp            | Left-hand-side operand: array of type T                      |
| rhs                | XlaOp            | Left-hand-side operand: array of type T                      |
| broadcast_dimension| ArraySlice<int64>| Which dimension in the target shape each dimension of the operand shape corresponds to |

This variant of the operation should be used for arithmetic operations between arrays of different ranks (such as adding a matrix to a vector).

The additional broadcast_dimensions operand is a slice of integers specifying the dimensions to use for broadcasting the operands. The semantics are described in detail on the [broadcasting page](broadcasting.md).

For StableHLO information see [StableHLO - atan2](https://openxla.org/stablehlo/spec#atan2)

## BatchNormGrad

See also
[`XlaBuilder::BatchNormGrad`](https://github.com/openxla/xla/tree/main/xla/hlo/builder/xla_builder.h)
and [the original batch normalization paper](https://arxiv.org/abs/1502.03167)
for a detailed description of the algorithm.

Calculates gradients of batch norm.

**`BatchNormGrad(operand, scale, batch_mean, batch_var, grad_output, epsilon,
feature_index)`**


| Arguments       | Type    | Semantics                                            |
| --------------- | ------- | ---------------------------------------------------- |
| `operand`       | XlaOp   | n dimensional array to be normalized (x)             |
| `scale`         | XlaOp   | 1 dimensional array ($\gamma$)                       |
| `batch_mean`    | XlaOp   | 1 dimensional array ($\mu$)                          |
| `batch_var`     | XlaOp   | 1 dimensional array ($\sigma^2$)                     |
| `grad_output`   | XlaOp   | Gradients passed to `BatchNormTraining` ($\nabla y$) |
| `epsilon`       | `float` | Epsilon value ($\epsilon$)                           |
| `feature_index` | `int64` | Index to feature dimension in `operand`              |

For each feature in the feature dimension (`feature_index` is the index for the
feature dimension in `operand`), the operation calculates the gradients with
respect to `operand`, `offset`, and `scale` across all the other dimensions. The
`feature_index` must be a valid index for the feature dimension in `operand`.

The three gradients are defined by the following formulas (assuming a
4-dimensional array as `operand` and with feature dimension index `l`, batch
size `m` and spatial sizes `w` and `h`):

$$
\begin{split} c_l&=
\frac{1}{mwh}\sum_{i=1}^m\sum_{j=1}^w\sum_{k=1}^h
\left( \nabla y_{ijkl} \frac{x_{ijkl} - \mu_l}{\sigma^2_l+\epsilon} \right)
\\\\
d_l&=
\frac{1}{mwh}\sum_{i=1}^m\sum_{j=1}^w\sum_{k=1}^h \nabla y_{ijkl}
\\\\
\nabla x_{ijkl} &= \frac{\gamma_{l}}{\sqrt{\sigma^2_{l}+\epsilon}}
\left( \nabla y_{ijkl} - d_l - c_l (x_{ijkl} - \mu_{l})
\right)
\\\\
\nabla \gamma_l &= \sum_{i=1}^m\sum_{j=1}^w\sum_{k=1}^h \left( \nabla y_{ijkl}
\frac{x_{ijkl} - \mu_l}{\sqrt{\sigma^2_{l}+\epsilon}} \right)
\\\\\
\nabla \beta_l &= \sum_{i=1}^m\sum_{j=1}^w\sum_{k=1}^h \nabla y_{ijkl}
\end{split}
$$

The inputs `batch_mean` and `batch_var` represent moments values across batch
and spatial dimensions.

The output type is a tuple of three handles:

| Outputs        | Type  | Semantics                                                     |
| -------------- | ----- | ------------------------------------------------------------- |
| `grad_operand` | XlaOp | gradient with respect to input **`operand`** ($\nabla x$)     |
| `grad_scale`   | XlaOp | gradient with respect to input **`scale` ** ($\nabla\gamma$)  |
| `grad_offset`  | XlaOp | gradient with respect to input    **`offset`**($\nabla\beta$) |

For StableHLO information see [StableHLO - batch_norm_grad](https://openxla.org/stablehlo/spec#batch_norm_grad)

## BatchNormInference

See also
[`XlaBuilder::BatchNormInference`](https://github.com/openxla/xla/tree/main/xla/hlo/builder/xla_builder.h)
and [the original batch normalization paper](https://arxiv.org/abs/1502.03167)
for a detailed description of the algorithm.

Normalizes an array across batch and spatial dimensions.

**`BatchNormInference(operand, scale, offset, mean, variance, epsilon, feature_index)`**

| Arguments       | Type    | Semantics                               |
| --------------- | ------- | --------------------------------------- |
| `operand`       | XlaOp   | n dimensional array to be normalized    |
| `scale`         | XlaOp   | 1 dimensional array                     |
| `offset`        | XlaOp   | 1 dimensional array                     |
| `mean`          | XlaOp   | 1 dimensional array                     |
| `variance`      | XlaOp   | 1 dimensional array                     |
| `epsilon`       | `float` | Epsilon value                           |
| `feature_index` | `int64` | Index to feature dimension in `operand` |

For each feature in the feature dimension (`feature_index` is the index for the
feature dimension in `operand`), the operation calculates the mean and variance
across all the other dimensions and uses the mean and variance to normalize each
element in `operand`. The `feature_index` must be a valid index for the feature
dimension in `operand`.

`BatchNormInference` is equivalent to calling `BatchNormTraining` without
computing `mean` and `variance` for each batch. It uses the input `mean` and
`variance` instead as estimated values. The purpose of this op is to reduce
latency in inference, hence the name `BatchNormInference`.

The output is an n-dimensional, normalized array with the same shape as input
`operand`.

For StableHLO information see [StableHLO - batch_norm_inference](https://openxla.org/stablehlo/spec#batch_norm_inference)

## BatchNormTraining

See also
[`XlaBuilder::BatchNormTraining`](https://github.com/openxla/xla/tree/main/xla/hlo/builder/xla_builder.h)
and [`the original batch normalization paper`](https://arxiv.org/abs/1502.03167)
for a detailed description of the algorithm.

Normalizes an array across batch and spatial dimensions.

**`BatchNormTraining(operand, scale, offset, epsilon, feature_index)`**

| Arguments       | Type    | Semantics                                |
| --------------- | ------- | ---------------------------------------- |
| `operand`       | `XlaOp` | n dimensional array to be normalized (x) |
| `scale`         | `XlaOp` | 1 dimensional array ($\gamma$)           |
| `offset`        | `XlaOp` | 1 dimensional array ($\beta$)            |
| `epsilon`       | `float` | Epsilon value ($\epsilon$)               |
| `feature_index` | `int64` | Index to feature dimension in `operand`  |

For each feature in the feature dimension (`feature_index` is the index for the
feature dimension in `operand`), the operation calculates the mean and variance
across all the other dimensions and uses the mean and variance to normalize each
element in `operand`. The `feature_index` must be a valid index for the feature
dimension in `operand`.

The algorithm goes as follows for each batch in `operand` $x$ that contains `m`
elements with `w` and `h` as the size of spatial dimensions (assuming `operand`
is a 4 dimensional array):

-   Calculates batch mean $\mu_l$ for each feature `l` in feature dimension:
    $\mu_l=\frac{1}{mwh}\sum_{i=1}^m\sum_{j=1}^w\sum_{k=1}^h x_{ijkl}$

-   Calculates batch variance $\sigma^2_l$:
    $\sigma^2_l=\frac{1}{mwh}\sum_{i=1}^m\sum_{j=1}^w\sum_{k=1}^h (x_{ijkl} -
    \mu_l)^2$

-   Normalizes, scales and shifts:
    $y_{ijkl}=\frac{\gamma_l(x_{ijkl}-\mu_l)}{\sqrt[2]{\sigma^2_l+\epsilon}}+\beta_l$

The epsilon value, usually a small number, is added to avoid divide-by-zero
errors.

The output type is a tuple of three `XlaOp`s:

| Outputs      | Type    | Semantics                                                    |
| ------------ | ------- | ------------------------------------------------------------ |
| `output`     | `XlaOp` | n dimensional array with the same shape as input `operand` (y) |
| `batch_mean` | `XlaOp` | 1 dimensional array ($\mu$)                                  |
| `batch_var`  | `XlaOp` | 1 dimensional array ($\sigma^2$)                             |

The `batch_mean` and `batch_var` are moments calculated across the batch and
spatial dimensions using the formulas above.

For StableHLO information see [StableHLO - batch_norm_training](https://openxla.org/stablehlo/spec#batch_norm_training)

## Bitcast

See also
[`HloInstruction::CreateBitcast`](https://github.com/openxla/xla/tree/main/xla/hlo/ir/hlo_instruction.h)

`Bitcast` may appear in HLO dumps, but they are not intended to be
constructed manually by end users.


>**Note:**`Bitcast` is only found in HLO. It is not found in StableHLO.

## BitcastConvertType

See also
[`XlaBuilder::BitcastConvertType`](https://github.com/openxla/xla/tree/main/xla/hlo/builder/xla_builder.h)

Similar to a `tf.bitcast` in TensorFlow, performs an element-wise bitcast
operation from a data shape to a target shape. The input and output size must
match: e.g. `s32` elements become `f32` elements via bitcast routine, and one
`s32` element will become four `s8` elements. Bitcast is implemented as a
low-level cast, so machines with different floating-point representations will
give different results.

**`BitcastConvertType(operand, new_element_type)`**

| Arguments          | Type            | Semantics                   |
| ------------------ | --------------- | --------------------------- |
| `operand`          | `XlaOp`         | array of type T with dims D |
| `new_element_type` | `PrimitiveType` | type U                      |

The dimensions of the operand and the target shape must match, apart from the
last dimension which will change by the ratio of the primitive size before and
after the conversion.

The source and destination element types must not be tuples.

For StableHLO information see [StableHLO - bitcast_convert](https://openxla.org/stablehlo/spec#bitcast_convert)

### Bitcast-converting to primitive type of different width

`BitcastConvert` HLO instruction supports the case where the size of the output
element type `T'` is not equal to the size of the input element `T`. As the
whole operation is conceptually a bitcast and does not change the underlying
bytes, the shape of the output element has to change. For `B = sizeof(T), B' =
sizeof(T')`, there are two possible cases.

First, when `B > B'`, the output shape gets a new minor-most dimension of size
`B/B'`. For example:

```cpp
  f16[10,2]{1,0} %output = f16[10,2]{1,0} bitcast-convert(f32[10]{0} %input)
```

The rule remains the same for effective scalars:

```cpp
  f16[2]{0} %output = f16[2]{0} bitcast-convert(f32[] %input)
```

Alternatively, for `B' > B` the instruction requires the last logical dimension
of the input shape to be equal to `B'/B`, and this dimension is dropped during
the conversion:

```cpp
  f32[10]{0} %output = f32[10]{0} bitcast-convert(f16[10,2]{1,0} %input)
```

Note that conversions between different bitwidths are not elementwise.

## Broadcast

See also
[`XlaBuilder::Broadcast`](https://github.com/openxla/xla/tree/main/xla/hlo/builder/xla_builder.h)

Adds dimensions to an array by duplicating the data in the array.

**`Broadcast(operand, broadcast_sizes)`**

| Arguments         | Type                | Semantics                       |
| ----------------- | ------------------- | ------------------------------- |
| `operand`         | `XlaOp`             | The array to duplicate          |
| `broadcast_sizes` | `ArraySlice<int64>` | The sizes of the new dimensions |

The new dimensions are inserted on the left, i.e. if `broadcast_sizes` has
values `{a0, ..., aN}` and the operand shape has dimensions `{b0, ..., bM}` then
the shape of the output has dimensions `{a0, ..., aN, b0, ..., bM}`.

The new dimensions index into copies of the operand, i.e.

```cpp
output[i0, ..., iN, j0, ..., jM] = operand[j0, ..., jM]
```

For example, if `operand` is a scalar `f32` with value `2.0f`, and
`broadcast_sizes` is `{2, 3}`, then the result will be an array with shape
`f32[2, 3]` and all the values in the result will be `2.0f`.

For StableHLO information see [StableHLO - broadcast](https://openxla.org/stablehlo/spec#broadcast)

### BroadcastInDim

See also
[`XlaBuilder::BroadcastInDim`](https://github.com/openxla/xla/tree/main/xla/hlo/builder/xla_builder.h)

Expands the size and number of dimensions of an array by duplicating the data
in the array.

**`BroadcastInDim(operand, out_dim_size, broadcast_dimensions)`**

| Arguments              | Type                | Semantics                                                    |
| ---------------------- | ------------------- | ------------------------------------------------------------ |
| `operand`              | `XlaOp`             | The array to duplicate                                       |
| `out_dim_size`         | `ArraySlice<int64>` | The sizes of the dimensions of the target shape              |
| `broadcast_dimensions` | `ArraySlice<int64>` | Which dimension in the target shape each dimension of the operand shape corresponds to |

Similar to Broadcast, but allows adding dimensions anywhere and expanding
existing dimensions with size 1.

The `operand` is broadcast to the shape described by `out_dim_size`.
`broadcast_dimensions` maps the dimensions of `operand` to the dimensions of the
target shape, i.e. the i'th dimension of the operand is mapped to the
broadcast_dimension\[i\]'th dimension of the output shape. The dimensions of
`operand` must have size 1 or be the same size as the dimension in the output
shape they are mapped to. The remaining dimensions are filled with dimensions of
size 1. Degenerate-dimension broadcasting then broadcasts along these degenerate
dimensions to reach the output shape. The semantics are described in detail on
the [broadcasting page](broadcasting.md).

## Call

See also
[`XlaBuilder::Call`](https://github.com/openxla/xla/tree/main/xla/hlo/builder/xla_builder.h)

Invokes a computation with the given arguments.

**`Call(computation, args...)`**

| Arguments     | Type                   | Semantics                                                    |
| ------------- | ---------------------- | ------------------------------------------------------------ |
| `computation` | `XlaComputation`       | computation of type `T_0, T_1, ..., T_{N-1} -> S` with N parameters of arbitrary type |
| `args`        | sequence of N `XlaOp`s | N arguments of arbitrary type                                |

The arity and types of the `args` must match the parameters of the
`computation`. It is allowed to have no `args`.

### CompositeCall

See also
[`XlaBuilder::CompositeCall`](https://github.com/openxla/xla/tree/main/xla/hlo/builder/xla_builder.h)

Encapsulates an operation made up (composed) of other StableHLO operations,
taking inputs and composite_attributes and producing results. The semantics of
the op are implemented by the decomposition attribute. The composite op can be
replaced with its decomposition without changing program semantics. In cases
where inlining the decomposition does not provide the same op semantics, prefer
using custom_call.

The version field (defaults to 0) is used to denote when a composite's semantics
change.

This op is implemented as a `kCall` with attribute `is_composite=true`. The
`decomposition` field is specified by the `computation` attribute. The frontend
attributes store the remaining attributes prefixed with `composite.`.

Example CompositeCall op:

```cpp
f32[] call(f32[] %cst), to_apply=%computation, is_composite=true,
frontend_attributes = {
  composite.name="foo.bar",
  composite.attributes={n = 1 : i32, tensor = dense<1> : tensor<i32>},
  composite.version="1"
}
```

**`Call(computation, args..., name, attributes, version)`**

| Arguments       | Type              | Semantics                                                    |
| --------------- | ----------------- | ------------------------------------------------------------ |
| `inputs`        | `XlaOp`           | variadic number of values                                    |
| `name`          | `string`          | name of the composite                                        |
| `attributes`    | optional `string` | optional stringified dictionary of attributes                |
| `decomposition` | `XlaComputation`  | computation of type `T_0, T_1, ..., T_{N-1} -> S` with N parameters of arbitrary type |
| `version`       | `int64`.          | number to version updates to semantics of the composite op   |

An op’s `decomposition` isn’t a field called, but instead appears as a to_apply
attribute that points to the function which contains the lower-level
implementation, i.e. `to_apply=%funcname`

More information on composite and decomposition can be found on
[StableHLO Specification](https://openxla.org/stablehlo/spec#composite)

## Cbrt

See also [`XlaBuilder::Cbrt`](https://github.com/openxla/xla/tree/main/xla/hlo/builder/xla_builder.h)

Element-wise cubic root operation `x -> cbrt(x)`

**`Cbrt(operand)`**

| Arguments | Type    | Semantics                   |
| --------- | ------- | --------------------------- |
| `operand` | `XlaOp` | The operand to the function |

Cbrt also supports the optional `result_accuracy` argument:

**`Cbrt(operand, result_accuracy)`** 

| Arguments         | Type                      | Semantics                   |
| ----------------- | ------------------------- | --------------------------- |
| `operand`         | `XlaOp`                   | The operand to the function |
| `result_accuracy` | optional `ResultAccuracy` | The types of accuracy the user can request for unary ops with multiple  implementations |

For more information on `result_accuracy` see [Result Accuracy](https://github.com/openxla/stablehlo/blob/main/rfcs/20241015-result-accuracy.md)

For StableHLO information see [StableHLO - cbrt](https://openxla.org/stablehlo/spec#cbrt)

## Ceil

See also [`XlaBuilder::Ceil`](https://github.com/openxla/xla/tree/main/xla/hlo/builder/xla_builder.h)

Element-wise ceil `x -> ⌈x⌉`

**`Ceil(operand)`**

| Arguments | Type    | Semantics                   |
| --------- | ------- | --------------------------- |
| `operand` | `XlaOp` | The operand to the function |

For StableHLO information see [StableHLO - ceil](https://openxla.org/stablehlo/spec#ceil)

## Cholesky

See also
[`XlaBuilder::Cholesky`](https://github.com/openxla/xla/tree/main/xla/hlo/builder/xla_builder.h)

Computes the
[Cholesky decomposition](https://en.wikipedia.org/wiki/Cholesky_decomposition)
of a batch of symmetric (Hermitian) positive definite matrices.

**`Cholesky(a, lower)`**

| Arguments | Type    | Semantics                                                    |
| --------- | ------- | ------------------------------------------------------------ |
| `a`       | `XlaOp` | an array of a complex or floating-point type with > 2 dimensions. |
| `lower`   | `bool`  | whether to use the upper or lower triangle of `a`.           |

If `lower` is `true`, computes lower-triangular matrices `l` such that $a = l .
l^T$. If `lower` is `false`, computes upper-triangular matrices `u` such that
$a = u^T . u$.

Input data is read only from the lower/upper triangle of `a`, depending on the
value of `lower`. Values from the other triangle are ignored. Output data is
returned in the same triangle; the values in the other triangle are
implementation-defined and may be anything.

If `a` has greater than 2 dimensions, `a` is treated as a batch of matrices,
where all except the minor 2 dimensions are batch dimensions.

If `a` is not symmetric (Hermitian) positive definite, the result is
implementation-defined.

For StableHLO information see [StableHLO - cholesky](https://openxla.org/stablehlo/spec#cholesky)

## Clamp

See also
[`XlaBuilder::Clamp`](https://github.com/openxla/xla/tree/main/xla/hlo/builder/xla_builder.h)

Clamps an operand to within the range between a minimum and maximum value.

**`Clamp(min, operand, max)`**

| Arguments | Type    | Semantics       |
| --------- | ------- | --------------- |
| `min`     | `XlaOp` | array of type T |
| `operand` | `XlaOp` | array of type T |
| `max`     | `XlaOp` | array of type T |

Given an operand and minimum and maximum values, returns the operand if it is in
the range between the minimum and maximum, else returns the minimum value if the
operand is below this range or the maximum value if the operand is above this
range. That is, `clamp(a, x, b) =  min(max(a, x), b)`.

All three arrays must be the same shape. Alternatively, as a restricted form of
[broadcasting](broadcasting.md), `min` and/or `max` can be a scalar of type `T`.

Example with scalar `min` and `max`:

```cpp
let operand: s32[3] = {-1, 5, 9};
let min: s32 = 0;
let max: s32 = 6;
==>
Clamp(min, operand, max) = s32[3]{0, 5, 6};
```

For StableHLO information see [StableHLO - clamp](https://openxla.org/stablehlo/spec#clamp)

## Collapse

See also
[`XlaBuilder::Collapse`](https://github.com/openxla/xla/tree/main/xla/hlo/builder/xla_builder.h)
and the `tf.reshape` operation.

Collapses dimensions of an array into one dimension.

**`Collapse(operand, dimensions)`**

| Arguments    | Type           | Semantics                                       |
| ------------ | -------------- | ----------------------------------------------- |
| `operand`    | `XlaOp`        | array of type T                                 |
| `dimensions` | `int64` vector | in-order, consecutive subset of T's dimensions. |

Collapse replaces the given subset of the operand's dimensions by a single
dimension. The input arguments are an arbitrary array of type T and a
compile-time-constant vector of dimension indices. The dimension indices must be
an in-order (low to high dimension numbers), consecutive subset of T's
dimensions. Thus, {0, 1, 2}, {0, 1}, or {1, 2} are all valid dimension sets, but
{1, 0} or {0, 2} are not. They are replaced by a single new dimension, in the
same position in the dimension sequence as those they replace, with the new
dimension size equal to the product of original dimension sizes. The lowest
dimension number in `dimensions` is the slowest varying dimension (most major)
in the loop nest which collapses these dimensions, and the highest dimension
number is fastest varying (most minor). See the `tf.reshape` operator if more
general collapse ordering is needed.

For example, let v be an array of 24 elements:

```cpp
let v = f32[4x2x3] {{{10, 11, 12},  {15, 16, 17}},
{{20, 21, 22},  {25, 26, 27}},
{{30, 31, 32},  {35, 36, 37}},
{{40, 41, 42},  {45, 46, 47}}};

// Collapse to a single dimension, leaving one dimension.
let v012 = Collapse(v, {0,1,2});
then v012 == f32[24] {10, 11, 12, 15, 16, 17,
20, 21, 22, 25, 26, 27,
30, 31, 32, 35, 36, 37,
40, 41, 42, 45, 46, 47};

// Collapse the two lower dimensions, leaving two dimensions.
let v01 = Collapse(v, {0,1});
then v01 == f32[4x6] {{10, 11, 12, 15, 16, 17},
{20, 21, 22, 25, 26, 27},
{30, 31, 32, 35, 36, 37},
{40, 41, 42, 45, 46, 47}};

// Collapse the two higher dimensions, leaving two dimensions.
let v12 = Collapse(v, {1,2});
then v12 == f32[8x3] {{10, 11, 12},
{15, 16, 17},
{20, 21, 22},
{25, 26, 27},
{30, 31, 32},
{35, 36, 37},
{40, 41, 42},
{45, 46, 47}};

```

> **Note:** For further information on `Collapse` see [HLO - Reshape](#reshape)

## Clz

See also [`XlaBuilder::Clz`](https://github.com/openxla/xla/tree/main/xla/hlo/builder/xla_builder.h)

Element-wise count leading zeros.

**`Clz(operand)`**

| Arguments | Type    | Semantics                   |
| --------- | ------- | --------------------------- |
| `operand` | `XlaOp` | The operand to the function |

> **Note:**`Clz` is not found directly in StableHLO, but is analogous to [StableHlo - count_leading_zeros](https://openxla.org/stablehlo/spec#count_leading_zeros)

## CollectiveBroadcast

See also [`XlaBuilder::CollectiveBroadcast`](https://github.com/openxla/xla/tree/main/xla/hlo/builder/xla_builder.h)

Broadcasts data across replicas. Data is sent from to the first replica id in each group to the other ids in
the same group. If a replica id is not a in any replica group, the output
on that replica is a tensor consisting of 0(s) in `shape`.

**`CollectiveBroadcast(operand, replica_groups, channel_id)`**

| Arguments | Type    | Semantics                   |
| --------- | ------- | --------------------------- |
| `operand` | `XlaOp` | The operand to the function |
| `replica_groups`   | `ReplicaGroup`vector     | Each group contains a list of replica ids                                                                                                                                                         |                                                                                                                                                                    |
| `channel_id`    | optional `ChannelHandle` | unique identifier for each send/recv pair                                                                                                                                                          |

For StableHLO information see [StableHLO - collective_broadcast](https://openxla.org/stablehlo/spec#collective_broadcast)

## CollectivePermute

See also
[`XlaBuilder::CollectivePermute`](https://github.com/openxla/xla/tree/main/xla/hlo/builder/xla_builder.h)

CollectivePermute is a collective operation that sends and receives data cross
replicas.

**`CollectivePermute(operand, source_target_pairs, channel_id, inplace)`**

| Arguments             | Type                    | Semantics                                                    |
| :-------------------- | :---------------------- | :----------------------------------------------------------- |
| `operand`             | `XlaOp`                 | n dimensional input array                                    |
| `source_target_pairs` | `<int64, int64>` vector | A list of (source_replica_id, target_replica_id) pairs. For each pair, the operand is sent from source replica to target replica. |
| `channel_id`          | optional `int64`        | Optional channel ID for cross-module communication           |
| `inplace`             | bool                    | Optional inplace                                             |

Note that there are the following restrictions on the `source_target_pair`:

-   Any two pairs should not have the same target replica id, and they should
    not have the same source replica id.
-   If a replica id is not a target in any pair, then the output on that replica
    is a tensor consisting of 0(s) with the same shape as the input.

The API of `CollectivePermute` operation is internally decomposed into 2 HLO instructions
(`CollectivePermuteStart` and `CollectivePermuteDone`). 

See also
[`HloInstruction::CreateCollectivePermuteStart`](https://github.com/openxla/xla/tree/main/xla/hlo/ir/hlo_instruction.h)

`CollectivePermuteStart` and `CollectivePermuteDone` serve as primitives in HLO. These ops may appear in HLO dumps, but they are not intended to be
constructed manually by end users.

For StableHLO information see [StableHLO - collective_permute](https://openxla.org/stablehlo/spec#collective_permute)

>**Note:** `CollectivePermuteStart` and `CollectivePermuteDone` are only found in HLO. They are not found in StableHLO.

## Compare

See also [`XlaBuilder::Compare`](https://github.com/openxla/xla/tree/main/xla/hlo/builder/xla_builder.h)

Performs element-wise comparison of `lhs` and `rhs` of the following:

### Eq

See also [`XlaBuilder::Eq`](https://github.com/openxla/xla/tree/main/xla/hlo/builder/xla_builder.h)

Performs element-wise **equal-to** comparison of `lhs` and `rhs`.

$lhs = rhs$

**`Eq(lhs, rhs)`**

| Arguments | Type      | Semantics                               |
| --------- | --------- | --------------------------------------- |
| lhs  | XlaOp| Left-hand-side operand: array of type T |
| rhs  | XlaOp| Left-hand-side operand: array of type T |

The arguments' shapes have to be either similar or compatible. See the [broadcasting](broadcasting.md) documentation about what it means for shapes to be compatible. The result of an operation has a shape which is the result of  broadcasting the two input arrays. In this variant, operations between arrays of different ranks are *not* supported, unless one of the operands is a scalar.

An alternative variant with different-dimensional broadcasting support exists for Eq:

**`Eq(lhs,rhs, broadcast_dimensions)`**

| Arguments               | Type                  | Semantics                                                    |
| ----------------------- | --------------------- | ------------------------------------------------------------ |
| lhs                | XlaOp            | Left-hand-side operand: array of type T                      |
| rhs                | XlaOp            | Left-hand-side operand: array of type T                      |
| broadcast_dimension| ArraySlice<int64>| Which dimension in the target shape each dimension of the operand shape corresponds to |

This variant of the operation should be used for arithmetic operations between arrays of different ranks (such as adding a matrix to a vector).

The additional broadcast_dimensions operand is a slice of integers specifying the dimensions to use for broadcasting the operands. The semantics are described in detail on the [broadcasting page](broadcasting.md).

Support a total order over the floating point numbers exists for Eq, by enforcing:

$$-NaN < -Inf < -Finite < -0 < +0 < +Finite < +Inf < +NaN.$$

**`EqTotalOrder(lhs,rhs, broadcast_dimensions)`**

| Arguments               | Type                  | Semantics                                                    |
| ----------------------- | --------------------- | ------------------------------------------------------------ |
| lhs                | XlaOp            | Left-hand-side operand: array of type T                      |
| rhs                | XlaOp            | Left-hand-side operand: array of type T                      |
| broadcast_dimension| ArraySlice<int64>| Which dimension in the target shape each dimension of the operand shape corresponds to |

For StableHLO information see [StableHLO - compare](https://openxla.org/stablehlo/spec#compare)

### Ne

See also [`XlaBuilder::Ne`](https://github.com/openxla/xla/tree/main/xla/hlo/builder/xla_builder.h)

Performs element-wise **not equal-to** comparison of `lhs` and `rhs`.

$lhs != rhs$

**`Ne(lhs, rhs)`**

| Arguments | Type      | Semantics                               |
| --------- | --------- | --------------------------------------- |
| lhs  | XlaOp| Left-hand-side operand: array of type T |
| rhs  | XlaOp| Left-hand-side operand: array of type T |

The arguments' shapes have to be either similar or compatible. See the [broadcasting](broadcasting.md) documentation about what it means for shapes to be compatible. The result of an operation has a shape which is the result of  broadcasting the two input arrays. In this variant, operations between arrays of different ranks are *not* supported, unless one of the operands is a scalar.

An alternative variant with different-dimensional broadcasting support exists for Ne:

**`Ne(lhs,rhs, broadcast_dimensions)`**

| Arguments               | Type                  | Semantics                                                    |
| ----------------------- | --------------------- | ------------------------------------------------------------ |
| lhs                | XlaOp            | Left-hand-side operand: array of type T                      |
| rhs                | XlaOp            | Left-hand-side operand: array of type T                      |
| broadcast_dimension| ArraySlice<int64>| Which dimension in the target shape each dimension of the operand shape corresponds to |

This variant of the operation should be used for arithmetic operations between arrays of different ranks (such as adding a matrix to a vector).

The additional broadcast_dimensions operand is a slice of integers specifying the dimensions to use for broadcasting the operands. The semantics are described in detail on the [broadcasting page](broadcasting.md).

Support a total order over the floating point numbers exists for Ne, by enforcing:

$$-NaN < -Inf < -Finite < -0 < +0 < +Finite < +Inf < +NaN.$$

**`NeTotalOrder(lhs,rhs, broadcast_dimensions)`**

| Arguments               | Type                  | Semantics                                                    |
| ----------------------- | --------------------- | ------------------------------------------------------------ |
| lhs                | XlaOp            | Left-hand-side operand: array of type T                      |
| rhs                | XlaOp            | Left-hand-side operand: array of type T                      |
| broadcast_dimension| ArraySlice<int64>| Which dimension in the target shape each dimension of the operand shape corresponds to |

For StableHLO information see [StableHLO - compare](https://openxla.org/stablehlo/spec#compare)

### Ge

See also [`XlaBuilder::Ge`](https://github.com/openxla/xla/tree/main/xla/hlo/builder/xla_builder.h)

Performs element-wise **greater-or-equal-than** comparison of `lhs` and `rhs`.

$lhs >= rhs$

**`Ge(lhs, rhs)`**

| Arguments | Type      | Semantics                               |
| --------- | --------- | --------------------------------------- |
| lhs  | XlaOp| Left-hand-side operand: array of type T |
| rhs  | XlaOp| Left-hand-side operand: array of type T |

The arguments' shapes have to be either similar or compatible. See the [broadcasting](broadcasting.md) documentation about what it means for shapes to be compatible. The result of an operation has a shape which is the result of  broadcasting the two input arrays. In this variant, operations between arrays of different ranks are *not* supported, unless one of the operands is a scalar.

An alternative variant with different-dimensional broadcasting support exists for Ge:

**`Ge(lhs,rhs, broadcast_dimensions)`**

| Arguments               | Type                  | Semantics                                                    |
| ----------------------- | --------------------- | ------------------------------------------------------------ |
| lhs                | XlaOp            | Left-hand-side operand: array of type T                      |
| rhs                | XlaOp            | Left-hand-side operand: array of type T                      |
| broadcast_dimension| ArraySlice<int64>| Which dimension in the target shape each dimension of the operand shape corresponds to |

This variant of the operation should be used for arithmetic operations between arrays of different ranks (such as adding a matrix to a vector).

The additional broadcast_dimensions operand is a slice of integers specifying the dimensions to use for broadcasting the operands. The semantics are described in detail on the [broadcasting page](broadcasting.md).

Support a total order over the floating point numbers exists for Gt, by enforcing:

$$-NaN < -Inf < -Finite < -0 < +0 < +Finite < +Inf < +NaN.$$

**`GtTotalOrder(lhs,rhs, broadcast_dimensions)`**

| Arguments               | Type                  | Semantics                                                    |
| ----------------------- | --------------------- | ------------------------------------------------------------ |
| lhs                | XlaOp            | Left-hand-side operand: array of type T                      |
| rhs                | XlaOp            | Left-hand-side operand: array of type T                      |
| broadcast_dimension| ArraySlice<int64>| Which dimension in the target shape each dimension of the operand shape corresponds to |

For StableHLO information see [StableHLO - compare](https://openxla.org/stablehlo/spec#compare)

### Gt

See also [`XlaBuilder::Gt`](https://github.com/openxla/xla/tree/main/xla/hlo/builder/xla_builder.h)

Performs element-wise **greater-than** comparison of `lhs` and `rhs`.

$lhs > rhs$

**`Gt(lhs, rhs)`**

| Arguments | Type      | Semantics                               |
| --------- | --------- | --------------------------------------- |
| lhs  | XlaOp| Left-hand-side operand: array of type T |
| rhs  | XlaOp| Left-hand-side operand: array of type T |

The arguments' shapes have to be either similar or compatible. See the [broadcasting](broadcasting.md) documentation about what it means for shapes to be compatible. The result of an operation has a shape which is the result of  broadcasting the two input arrays. In this variant, operations between arrays of different ranks are *not* supported, unless one of the operands is a scalar.

An alternative variant with different-dimensional broadcasting support exists for Gt:

**`Gt(lhs,rhs, broadcast_dimensions)`**

| Arguments               | Type                  | Semantics                                                    |
| ----------------------- | --------------------- | ------------------------------------------------------------ |
| lhs                | XlaOp            | Left-hand-side operand: array of type T                      |
| rhs                | XlaOp            | Left-hand-side operand: array of type T                      |
| broadcast_dimension| ArraySlice<int64>| Which dimension in the target shape each dimension of the operand shape corresponds to |

This variant of the operation should be used for arithmetic operations between arrays of different ranks (such as adding a matrix to a vector).

The additional broadcast_dimensions operand is a slice of integers specifying the dimensions to use for broadcasting the operands. The semantics are described in detail on the [broadcasting page](broadcasting.md).

For StableHLO information see [StableHLO - compare](https://openxla.org/stablehlo/spec#compare)

### Le

See also [`XlaBuilder::Le`](https://github.com/openxla/xla/tree/main/xla/hlo/builder/xla_builder.h)

Performs element-wise **less-or-equal-than** comparison of `lhs` and `rhs`.

$lhs <= rhs$

**`Le(lhs, rhs)`**

| Arguments | Type      | Semantics                               |
| --------- | --------- | --------------------------------------- |
| lhs  | XlaOp| Left-hand-side operand: array of type T |
| rhs  | XlaOp| Left-hand-side operand: array of type T |

The arguments' shapes have to be either similar or compatible. See the [broadcasting](broadcasting.md) documentation about what it means for shapes to be compatible. The result of an operation has a shape which is the result of  broadcasting the two input arrays. In this variant, operations between arrays of different ranks are *not* supported, unless one of the operands is a scalar.

An alternative variant with different-dimensional broadcasting support exists for Le:

**`Le(lhs,rhs, broadcast_dimensions)`**

| Arguments               | Type                  | Semantics                                                    |
| ----------------------- | --------------------- | ------------------------------------------------------------ |
| lhs                | XlaOp            | Left-hand-side operand: array of type T                      |
| rhs                | XlaOp            | Left-hand-side operand: array of type T                      |
| broadcast_dimension| ArraySlice<int64>| Which dimension in the target shape each dimension of the operand shape corresponds to |

This variant of the operation should be used for arithmetic operations between arrays of different ranks (such as adding a matrix to a vector).

The additional broadcast_dimensions operand is a slice of integers specifying the dimensions to use for broadcasting the operands. The semantics are described in detail on the [broadcasting page](broadcasting.md).

Support a total order over the floating point numbers exists for Le, by enforcing:

$$-NaN < -Inf < -Finite < -0 < +0 < +Finite < +Inf < +NaN.$$

**`LeTotalOrder(lhs,rhs, broadcast_dimensions)`**

| Arguments               | Type                  | Semantics                                                    |
| ----------------------- | --------------------- | ------------------------------------------------------------ |
| lhs                | XlaOp            | Left-hand-side operand: array of type T                      |
| rhs                | XlaOp            | Left-hand-side operand: array of type T                      |
| broadcast_dimension| ArraySlice<int64>| Which dimension in the target shape each dimension of the operand shape corresponds to |

For StableHLO information see [StableHLO - compare](https://openxla.org/stablehlo/spec#compare)

### Lt

See also [`XlaBuilder::Lt`](https://github.com/openxla/xla/tree/main/xla/hlo/builder/xla_builder.h)

Performs element-wise **less-than** comparison of `lhs` and `rhs`.

$lhs < rhs$

**`Lt(lhs, rhs)`**

| Arguments | Type      | Semantics                               |
| --------- | --------- | --------------------------------------- |
| lhs  | XlaOp| Left-hand-side operand: array of type T |
| rhs  | XlaOp| Left-hand-side operand: array of type T |

The arguments' shapes have to be either similar or compatible. See the [broadcasting](broadcasting.md) documentation about what it means for shapes to be compatible. The result of an operation has a shape which is the result of  broadcasting the two input arrays. In this variant, operations between arrays of different ranks are *not* supported, unless one of the operands is a scalar.

An alternative variant with different-dimensional broadcasting support exists for Lt:

**`Lt(lhs,rhs, broadcast_dimensions)`**

| Arguments               | Type                  | Semantics                                                    |
| ----------------------- | --------------------- | ------------------------------------------------------------ |
| lhs                | XlaOp            | Left-hand-side operand: array of type T                      |
| rhs                | XlaOp            | Left-hand-side operand: array of type T                      |
| broadcast_dimension| ArraySlice<int64>| Which dimension in the target shape each dimension of the operand shape corresponds to |

This variant of the operation should be used for arithmetic operations between arrays of different ranks (such as adding a matrix to a vector).

The additional broadcast_dimensions operand is a slice of integers specifying the dimensions to use for broadcasting the operands. The semantics are described in detail on the [broadcasting page](broadcasting.md).

Support a total order over the floating point numbers exists for Lt, by enforcing:

$$-NaN < -Inf < -Finite < -0 < +0 < +Finite < +Inf < +NaN.$$

**`LtTotalOrder(lhs,rhs, broadcast_dimensions)`**

| Arguments               | Type                  | Semantics                                                    |
| ----------------------- | --------------------- | ------------------------------------------------------------ |
| lhs                | XlaOp            | Left-hand-side operand: array of type T                      |
| rhs                | XlaOp            | Left-hand-side operand: array of type T                      |
| broadcast_dimension| ArraySlice<int64>| Which dimension in the target shape each dimension of the operand shape corresponds to |

For StableHLO information see [StableHLO - compare](https://openxla.org/stablehlo/spec#compare)

## Complex

See also [`XlaBuilder::Complex`](https://github.com/openxla/xla/tree/main/xla/hlo/builder/xla_builder.h)

Performs element-wise conversion to a complex value from a pair of real and imaginary values, `lhs` and `rhs`

**`Complex(lhs, rhs)`**

| Arguments | Type      | Semantics                               |
| --------- | --------- | --------------------------------------- |
| lhs  | XlaOp| Left-hand-side operand: array of type T |
| rhs  | XlaOp| Left-hand-side operand: array of type T |

The arguments' shapes have to be either similar or compatible. See the [broadcasting](broadcasting.md) documentation about what it means for shapes to be compatible. The result of an operation has a shape which is the result of  broadcasting the two input arrays. In this variant, operations between arrays of different ranks are *not* supported, unless one of the operands is a scalar.

An alternative variant with different-dimensional broadcasting support exists for Complex:

**`Complex(lhs,rhs, broadcast_dimensions)`**

| Arguments               | Type                  | Semantics                                                    |
| ----------------------- | --------------------- | ------------------------------------------------------------ |
| lhs                | XlaOp            | Left-hand-side operand: array of type T                      |
| rhs                | XlaOp            | Left-hand-side operand: array of type T                      |
| broadcast_dimension| ArraySlice<int64>| Which dimension in the target shape each dimension of the operand shape corresponds to |

This variant of the operation should be used for arithmetic operations between arrays of different ranks (such as adding a matrix to a vector).

The additional broadcast_dimensions operand is a slice of integers specifying the dimensions to use for broadcasting the operands. The semantics are described in detail on the [broadcasting page](broadcasting.md).

For StableHLO information see [StableHLO - complex](https://openxla.org/stablehlo/spec#complex)

## ConcatInDim (Concatenate)

See also
[`XlaBuilder::ConcatInDim`](https://github.com/openxla/xla/tree/main/xla/hlo/builder/xla_builder.h)

Concatenate composes an array from multiple array operands. The array has the
same number of dimensions as each of the input array operands (which must have
the same number of dimensions as each other) and contains the arguments in the
order that they were specified.

**`Concatenate(operands..., dimension)`**

| Arguments   | Type                  | Semantics                                                    |
| ----------- | --------------------- | ------------------------------------------------------------ |
| `operands`  | sequence of N `XlaOp` | N arrays of type T with dimensions [L0, L1, ...]. Requires N >= 1. |
| `dimension` | `int64`               | A value in the interval `[0, N)` that names the dimension to be concatenated between the `operands`. |

With the exception of `dimension` all dimensions must be the same. This is
because XLA does not support "ragged" arrays. Also note that 0-dimensional
values cannot be concatenated (as it's impossible to name the dimension along
which the concatenation occurs).

1-dimensional example:

```cpp
Concat({{2, 3}, {4, 5}, {6, 7}}, 0)
>>> {2, 3, 4, 5, 6, 7}
```

2-dimensional example:

```cpp
let a = {
{1, 2},
{3, 4},
{5, 6},
};
let b = {
{7, 8},
};
Concat({a, b}, 0)
>>> {
{1, 2},
{3, 4},
{5, 6},
{7, 8},
}
```

Diagram:

![](images/ops_concatenate.png)

For StableHLO information see [StableHLO - concatenate](https://openxla.org/stablehlo/spec#concatenate)

## Conditional

See also
[`XlaBuilder::Conditional`](https://github.com/openxla/xla/tree/main/xla/hlo/builder/xla_builder.h)

**`Conditional(predicate, true_operand, true_computation, false_operand,
false_computation)`**

<!-- mdformat off(disable mdformat for proper MathJax formatting) -->

| Arguments           | Type             | Semantics                          |
| ------------------- | ---------------- | ---------------------------------- |
| `predicate`         | `XlaOp`          | Scalar of type `PRED`              |
| `true_operand`      | `XlaOp`          | Argument of type $T_0$             |
| `true_computation`  | `XlaComputation` | XlaComputation of type $T_0 \to S$ |
| `false_operand`     | `XlaOp`          | Argument of type $T_1$             |
| `false_computation` | `XlaComputation` | XlaComputation of type $T_1 \to S$ |

Executes `true_computation` if `predicate` is `true`, `false_computation` if `pred`
is `false`, and returns the result.

The `true_computation` must take in a single argument of type $T_0$ and will
be invoked with `true_operand` which must be of the same type. The
`false_computation` must take in a single argument of type $T_1$ and will be
invoked with `false_operand` which must be of the same type. The type of the
returned value of `true_computation` and `false_computation` must be the same.

<!-- mdformat on -->

Note that only one of `true_computation` and `false_computation` will be
executed depending on the value of `pred`.

**`Conditional(branch_index, branch_computations, branch_operands)`**

<!-- mdformat off(disable mdformat for proper MathJax formatting) -->

| Arguments             | Type                           | Semantics                                                    |
| --------------------- | ------------------------------ | ------------------------------------------------------------ |
| `branch_index`        | `XlaOp`                        | Scalar of type `S32`                                         |
| `branch_computations` | sequence of N `XlaComputation` | XlaComputations of type $T_0 \to S , T_1 \to S , ..., T_{N-1} \to S$ |
| `branch_operands`     | sequence of N `XlaOp`          | Arguments of type $T_0 , T_1 , ..., T_{N-1}$                 |

<!-- mdformat on -->

Executes `branch_computations[branch_index]`, and returns the result. If
`branch_index` is an `S32` which is < 0 or >= N, then `branch_computations[N-1]`
is executed as the default branch.

Each `branch_computations[b]` must take in a single argument of type $T_b$ and
will be invoked with `branch_operands[b]` which must be of the same type. The
type of the returned value of each `branch_computations[b]` must be the same.

Note that only one of the `branch_computations` will be executed depending on
the value of `branch_index`.

For StableHLO information see [StableHLO - if](https://openxla.org/stablehlo/spec#if)

## Constant

See also
[`XlaBuilder::ConstantLiteral`](https://github.com/openxla/xla/tree/main/xla/hlo/builder/xla_builder.h)

Produces an `output` from a constant `literal`.

**`Constant(literal)`**

| Arguments | Type           | Semantics                   |
| --------- | -------------- | --------------------------- |
| `literal` | `LiteralSlice` | constant view of an existing `Literal` |


For StableHLO information see [StableHLO - constant](https://openxla.org/stablehlo/spec#constant)

## ConvertElementType

See also
[`XlaBuilder::ConvertElementType`](https://github.com/openxla/xla/tree/main/xla/hlo/builder/xla_builder.h)

Similar to an element-wise `static_cast` in C++, performs an element-wise
conversion operation from a data shape to a target shape. The dimensions must
match, and the conversion is an element-wise one; e.g. `s32` elements become
`f32` elements via an `s32`-to-`f32` conversion routine.

**`ConvertElementType(operand, new_element_type)`**

| Arguments          | Type            | Semantics                   |
| ------------------ | --------------- | --------------------------- |
| `operand`          | `XlaOp`         | array of type T with dims D |
| `new_element_type` | `PrimitiveType` | type U                      |

The dimensions of the operand and the target shape must match. The source and
destination element types must not be tuples.

A conversion such as `T=s32` to `U=f32` will perform a normalizing int-to-float
conversion routine such as round-to-nearest-even.

> **Note:**: The precise float-to-int and visa-versa conversions are currently
> unspecified, but may become additional arguments to the convert operation in
> the future. Not all possible conversions have been implemented for all
> targets.

```cpp
let a: s32[3] = {0, 1, 2};
let b: f32[3] = convert(a, f32);
then b == f32[3]{0.0, 1.0, 2.0}
```

For StableHLO information see [StableHLO - convert](https://openxla.org/stablehlo/spec#convert)

## Conv (Convolution)

See also
[`XlaBuilder::Conv`](https://github.com/openxla/xla/tree/main/xla/hlo/builder/xla_builder.h)

Computes a convolution of the kind used in neural networks. Here, a convolution
can be thought of as a n-dimensional window moving across a n-dimensional base
area and a computation is performed for each possible position of the window.

`Conv` Enqueues a convolution instruction onto the computation, which uses the
default convolution dimension numbers with no dilation.

The padding is specified in a short-hand way as either SAME or VALID. SAME
padding pads the input (`lhs`) with zeroes so that the output has the same shape
as the input when not taking striding into account. VALID padding simply means
no padding.

**`Conv(lhs, rhs, window_strides, padding, feature_group_count,
batch_group_count, precision_config, preferred_element_type)`**

| Arguments                | Type                       | Semantics                                 |
| :----------------------- | :------------------------- | :---------------------------------------- |
| `lhs`                    | `XlaOp`                    | (n+2)-dimensional array of inputs         |
| `rhs`                    | `XlaOp`                    | (n+2)-dimensional array of kernel weights |
| `window_strides`         | `ArraySlice<int64>`        | n-d array of kernel strides               |
| `padding`                | `Padding`                  | enum of padding                           |
| `feature_group_count`    | int64                      | the number of feature groups              |
| `batch_group_count`      | int64                      | the number of batch groups                |
| `precision_config`       | optional `PrecisionConfig` | enum for level of precision               |
| `preferred_element_type` | optional `PrimitiveType`   | enum of scalar element type               |

Increasing levels of controls are available for `Conv`: 

- [ConvWithGeneralPadding](#ConvWithGeneralPadding) 
- [ConvWithGeneralDimensions](#ConvWithGeneralDimensions)
- [ConvGeneral](#ConvGeneral) - [ConvGeneralDilated](#convgeneraldilated)

Let n be the number of spatial dimensions. The `lhs` argument is an
(n+2)-dimensional array describing the base area. This is called the input,
even though of course the rhs is also an input. In a neural network, these are
the input activations. The n+2 dimensions are, in this order:

*   `batch`: Each coordinate in this dimension represents an independent input
    for which convolution is carried out.
*   `z/depth/features`: Each (y,x) position in the base area has a vector
    associated to it, which goes into this dimension.
*   `spatial_dims`: Describes the `n` spatial dimensions that define the base
    area that the window moves across.

The `rhs` argument is an (n+2)-dimensional array describing the convolutional
filter/kernel/window. The dimensions are, in this order:

*   `output-z`: The `z` dimension of the output.
*   `input-z`: The size of this dimension times `feature_group_count` should
    equal the size of the `z` dimension in lhs.
*   `spatial_dims`: Describes the `n` spatial dimensions that define the n-d
    window that moves across the base area.

The `window_strides` argument specifies the stride of the convolutional window
in the spatial dimensions. For example, if the stride in the first spatial
dimension is 3, then the window can only be placed at coordinates where the
first spatial index is divisible by 3.

The `padding` argument specifies the amount of zero padding to be applied to the
base area. The amount of padding can be negative -- the absolute value of
negative padding indicates the number of elements to remove from the specified
dimension before doing the convolution. `padding[0]` specifies the padding for
dimension `y` and `padding[1]` specifies the padding for dimension `x`. Each
pair has the low padding as the first element and the high padding as the second
element. The low padding is applied in the direction of lower indices while the
high padding is applied in the direction of higher indices. For example, if
`padding[1]` is `(2,3)` then there will be a padding by 2 zeroes on the left and
by 3 zeroes on the right in the second spatial dimension. Using padding is
equivalent to inserting those same zero values into the input (`lhs`) before
doing the convolution.

The `lhs_dilation` and `rhs_dilation` arguments specify the dilation factor to
be applied to the lhs and rhs, respectively, in each spatial dimension. If the
dilation factor in a spatial dimension is d, then d-1 holes are implicitly
placed between each of the entries in that dimension, increasing the size of the
array. The holes are filled with a no-op value, which for convolution means
zeroes.

Dilation of the rhs is also called atrous convolution. For more details, see
`tf.nn.atrous_conv2d`. Dilation of the lhs is also called transposed
convolution. For more details, see `tf.nn.conv2d_transpose`.

The `feature_group_count` argument (default value 1) can be used for grouped
convolutions. `feature_group_count` needs to be a divisor of both the input and
the output feature dimension. If `feature_group_count` is greater than 1, it
means that conceptually the input and output feature dimension and the `rhs`
output feature dimension are split evenly into many `feature_group_count`
groups, each group consisting of a consecutive subsequence of features. The
input feature dimension of `rhs` needs to be equal to the `lhs` input feature
dimension divided by `feature_group_count` (so it already has the size of a
group of input features). The i-th groups are used together to compute
`feature_group_count` for many separate convolutions. The results of these
convolutions are concatenated together in the output feature dimension.

For depthwise convolution the `feature_group_count` argument would be set to the
input feature dimension, and the filter would be reshaped from
`[filter_height, filter_width, in_channels, channel_multiplier]` to
`[filter_height, filter_width, 1, in_channels * channel_multiplier]`. For more
details, see `tf.nn.depthwise_conv2d`.

The `batch_group_count` (default value 1) argument can be used for grouped
filters during backpropagation. `batch_group_count` needs to be a divisor of the
size of the `lhs` (input) batch dimension. If `batch_group_count` is greater
than 1, it means that the output batch dimension should be of size `input batch
/ batch_group_count`. The `batch_group_count` must be a divisor of the output
feature size.

The output shape has these dimensions, in this order:

*   `batch`: The size of this dimension times `batch_group_count` should equal
    the size of the `batch` dimension in lhs.
*   `z`: Same size as `output-z` on the kernel (`rhs`).
*   `spatial_dims`: One value for each valid placement of the convolutional
    window.

![](images/batch_group_counts.svg)

The figure above shows how the `batch_group_count` field works. Effectively, we
slice each lhs batch into `batch_group_count` groups, and do the same for the
output features. Then, for each of these groups we do pairwise convolutions and
concatenate the output along the output feature dimension. The operational
semantics of all the other dimensions (feature and spatial) remain the same.

The valid placements of the convolutional window are determined by the strides
and the size of the base area after padding.

To describe what a convolution does, consider a 2d convolution, and pick some
fixed `batch`, `z`, `y`, `x` coordinates in the output. Then `(y,x)` is a
position of a corner of the window within the base area (e.g. the upper left
corner, depending on how you interpret the spatial dimensions). We now have a 2d
window, taken from the base area, where each 2d point is associated to a 1d
vector, so we get a 3d box. From the convolutional kernel, since we fixed the
output coordinate `z`, we also have a 3d box. The two boxes have the same
dimensions, so we can take the sum of the element-wise products between the two
boxes (similar to a dot product). That is the output value.

Note that if `output-z` is e.g., 5, then each position of the window produces 5
values in the output into the `z` dimension of the output. These values differ
in what part of the convolutional kernel is used - there is a separate 3d box of
values used for each `output-z` coordinate. So you could think of it as 5
separate convolutions with a different filter for each of them.

Here is pseudo-code for a 2d convolution with padding and striding:

```cpp
for (b, oz, oy, ox) {  // output coordinates
  value = 0;
  for (iz, ky, kx) {  // kernel coordinates and input z
    iy = oy*stride_y + ky - pad_low_y;
    ix = ox*stride_x + kx - pad_low_x;
    if ((iy, ix) inside the base area considered without padding) {
      value += input(b, iz, iy, ix) * kernel(oz, iz, ky, kx);
    }
  }
  output(b, oz, oy, ox) = value;
}
```

`precision_config` is used to indicate the precision configuration. The level
dictates whether hardware should attempt to generate more machine code
instructions to provide more accurate dtype emulation when needed (i.e.
emulating f32 on a TPU that only supports bf16 matmuls). Values may be
`DEFAULT`, `HIGH`, `HIGHEST`. Additional details
[in the MXU sections](https://cloud.google.com/blog/products/ai-machine-learning/bfloat16-the-secret-to-high-performance-on-cloud-tpus).

`preferred_element_type` is a scalar element of higher/lower precision output
types used for accumulation. `preferred_element_type` recommends the
accumulation type for the given operation, however it is not guaranteed. This
allows for some hardware backends to instead accumulate in a different type and
convert to the preferred output type.

For StableHLO information see [StableHLO - convolution](https://openxla.org/stablehlo/spec#convolution)

### ConvWithGeneralPadding

See also
[`XlaBuilder::ConvWithGeneralPadding`](https://github.com/openxla/xla/tree/main/xla/hlo/builder/xla_builder.h)

**`ConvWithGeneralPadding(lhs, rhs, window_strides, padding,
feature_group_count, batch_group_count, precision_config,
preferred_element_type)`**

Same as [`Conv`](#conv-convolution) where padding configuration is explicit.

| Arguments                | Type                             | Semantics                                 |
| :----------------------- | :------------------------------- | :---------------------------------------- |
| `lhs`                    | `XlaOp`                          | (n+2)-dimensional array of inputs         |
| `rhs`                    | `XlaOp`                          | (n+2)-dimensional array of kernel weights |
| `window_strides`         | `ArraySlice<int64>`              | n-d array of kernel strides               |
| `padding`                | `ArraySlice< pair<int64,int64>>` | n-d array of (low, high) padding          |
| `feature_group_count`    | int64                            | the number of feature groups              |
| `batch_group_count`      | int64                            | the number of batch groups                |
| `precision_config`       | optional `PrecisionConfig`       | enum for level of precision               |
| `preferred_element_type` | optional `PrimitiveType`         | enum of scalar element type               |

### ConvWithGeneralDimensions

See also
[`XlaBuilder::ConvWithGeneralDimensions`](https://github.com/openxla/xla/tree/main/xla/hlo/builder/xla_builder.h)

**`ConvWithGeneralDimensions(lhs, rhs, window_strides, padding,
dimension_numbers, feature_group_count, batch_group_count, precision_config,
preferred_element_type)`**

Same as [`Conv`](#conv-convolution) where dimension numbers are explicit.

| Arguments                | Type                          | Semantics                                 |
| :----------------------- | :---------------------------- | :---------------------------------------- |
| `lhs`                    | `XlaOp`                       | (n+2)-dimensional array of inputs         |
| `rhs`                    | `XlaOp`                       | (n+2)-dimensional array of kernel weights |
| `window_strides`         | `ArraySlice<int64>`           | n-d array of kernel strides               |
| `padding`                | `Padding`                     | enum of padding                           |
| `dimension_numbers`      | `ConvolutionDimensionNumbers` | the number of dimensions                  |
| `feature_group_count`    | int64                         | the number of feature groups              |
| `batch_group_count`      | int64                         | the number of batch groups                |
| `precision_config`       | optional `PrecisionConfig`    | enum for level of precision               |
| `preferred_element_type` | optional `PrimitiveType`      | enum of scalar element type               |

### ConvGeneral

See also
[`XlaBuilder::ConvGeneral`](https://github.com/openxla/xla/tree/main/xla/hlo/builder/xla_builder.h)

**`ConvGeneral(lhs, rhs, window_strides, padding, dimension_numbers,
feature_group_count, batch_group_count, precision_config,
preferred_element_type)`**

Same as [`Conv`](#conv-convolution) where dimension numbers and padding
configuration is explicit

| Arguments                | Type                             | Semantics                                 |
| :----------------------- | :------------------------------- | :---------------------------------------- |
| `lhs`                    | `XlaOp`                          | (n+2)-dimensional array of inputs         |
| `rhs`                    | `XlaOp`                          | (n+2)-dimensional array of kernel weights |
| `window_strides`         | `ArraySlice<int64>`              | n-d array of kernel strides               |
| `padding`                | `ArraySlice< pair<int64,int64>>` | n-d array of (low, high) padding          |
| `dimension_numbers`      | `ConvolutionDimensionNumbers`    | the number of dimensions                  |
| `feature_group_count`    | int64                            | the number of feature groups              |
| `batch_group_count`      | int64                            | the number of batch groups                |
| `precision_config`       | optional `PrecisionConfig`       | enum for level of precision               |
| `preferred_element_type` | optional `PrimitiveType`         | enum of scalar element type               |

### ConvGeneralDilated

See also
[`XlaBuilder::ConvGeneralDilated`](https://github.com/openxla/xla/tree/main/xla/hlo/builder/xla_builder.h)

**`ConvGeneralDilated(lhs, rhs, window_strides, padding, lhs_dilation,
rhs_dilation, dimension_numbers, feature_group_count, batch_group_count,
precision_config, preferred_element_type, window_reversal)`**

Same as [`Conv`](#conv-convolution) where padding configuration, dilation
factors, and dimension numbers are explicit.

| Arguments                | Type                             | Semantics                                                    |
| :----------------------- | :------------------------------- | :----------------------------------------------------------- |
| `lhs`                    | `XlaOp`                          | (n+2)-dimensional array of inputs                            |
| `rhs`                    | `XlaOp`                          | (n+2)-dimensional array of kernel weights                    |
| `window_strides`         | `ArraySlice<int64>`              | n-d array of kernel strides                                  |
| `padding`                | `ArraySlice< pair<int64,int64>>` | n-d array of (low, high) padding                             |
| `lhs_dilation`           | `ArraySlice<int64>`              | n-d lhs dilation factor array                                |
| `rhs_dilation`           | `ArraySlice<int64>`              | n-d rhs dilation factor array                                |
| `dimension_numbers`      | `ConvolutionDimensionNumbers`    | the number of dimensions                                     |
| `feature_group_count`    | int64                            | the number of feature groups                                 |
| `batch_group_count`      | int64                            | the number of batch groups                                   |
| `precision_config`       | optional `PrecisionConfig`       | enum for level of precision                                  |
| `preferred_element_type` | optional `PrimitiveType`         | enum of scalar element type                                  |
| `window_reversal`        | optional `vector<bool>`          | flag used to logically reverse dimension before applying the convolution |

## Copy

See also
[`HloInstruction::CreateCopyStart`](https://github.com/openxla/xla/tree/main/xla/hlo/ir/hlo_instruction.h)

`Copy` is internally decomposed into 2 HLO instructions `CopyStart` and `CopyDone`. `Copy` along with `CopyStart` and `CopyDone` serve as primitives in HLO. These ops may appear in HLO dumps, but they are not intended to be constructed manually by end users.

> **Note:**`Copy`, `CopyStart`, `CopyDone` are only found in HLO. They are not found in StableHLO.

## Cos

See also[`XlaBuilder::Cos`](https://github.com/openxla/xla/tree/main/xla/hlo/builder/xla_builder.h)

Element-wise cosine `x -> cos(x)`

**`Cos(operand)`**

| Arguments | Type    | Semantics                   |
| --------- | ------- | --------------------------- |
| `operand` | `XlaOp` | The operand to the function |

Cos also supports the optional `result_accuracy` argument:

**`Cos(operand, result_accuracy)`**

| Arguments         | Type                      | Semantics                                                    |
| ----------------- | ------------------------- | --------------------------- |
| `operand`         | `XlaOp`                   | The operand to the function                                  |
| `result_accuracy` | optional `ResultAccuracy` | The types of accuracy the user can request for unary ops with multiple  implementations |

For more information on `result_accuracy` see
[Result Accuracy](https://github.com/openxla/stablehlo/blob/main/rfcs/20241015-result-accuracy.md)

For StableHLO information see [StableHLO - cosine](https://openxla.org/stablehlo/spec#cosine)

## CustomCall

See also
[`XlaBuilder::CustomCall`](https://github.com/openxla/xla/tree/main/xla/hlo/builder/xla_builder.h)

Call a user-provided function within a computation.

CustomCall documentation is provided in 
[Developer details - XLA Custom Calls](https://openxla.org/xla/custom_call)

For StableHLO information see [StableHLO - custom_call](https://openxla.org/stablehlo/spec#custom_call)

## Div

See also [`XlaBuilder::Div`](https://github.com/openxla/xla/tree/main/xla/hlo/builder/xla_builder.h)

Performs element-wise division of dividend `lhs` and divisor `rhs`.

**`Div(lhs, rhs)`**

| Arguments | Type      | Semantics                               |
| --------- | --------- | --------------------------------------- |
| lhs  | XlaOp| Left-hand-side operand: array of type T |
| rhs  | XlaOp| Left-hand-side operand: array of type T |

Integer division overflow (signed/unsigned division/remainder by zero or signed division/remainder of `INT_SMIN` with `-1`) produces an implementation defined value.

The arguments' shapes have to be either similar or compatible. See the [broadcasting](broadcasting.md) documentation about what it means for shapes to be compatible. The result of an operation has a shape which is the result of  broadcasting the two input arrays. In this variant, operations between arrays of different ranks are *not* supported, unless one of the operands is a scalar.

An alternative variant with different-dimensional broadcasting support exists for Div:

**`Div(lhs,rhs, broadcast_dimensions)`**

| Arguments               | Type                  | Semantics                                                    |
| ----------------------- | --------------------- | ------------------------------------------------------------ |
| lhs                | XlaOp            | Left-hand-side operand: array of type T                      |
| rhs                | XlaOp            | Left-hand-side operand: array of type T                      |
| broadcast_dimension| ArraySlice<int64>| Which dimension in the target shape each dimension of the operand shape corresponds to |

This variant of the operation should be used for arithmetic operations between arrays of different ranks (such as adding a matrix to a vector).

The additional broadcast_dimensions operand is a slice of integers specifying the dimensions to use for broadcasting the operands. The semantics are described in detail on the [broadcasting page](broadcasting.md).

For StableHLO information see [StableHLO - divide](https://openxla.org/stablehlo/spec#divide)

## Domain

See also
[`HloInstruction::CreateDomain`](https://github.com/openxla/xla/tree/main/xla/hlo/ir/hlo_instruction.h)

`Domain` may appear in HLO dumps, but it is not intended to be
constructed manually by end users.

>**Note:**: `Domain` is only found in HLO. It is not found in StableHLO. 

## Dot

See also
[`XlaBuilder::Dot`](https://github.com/openxla/xla/tree/main/xla/hlo/builder/xla_builder.h)

**`Dot(lhs, rhs, precision_config, preferred_element_type)`**

| Arguments                | Type                       | Semantics                   |
| :----------------------- | :------------------------- | :-------------------------- |
| `lhs`                    | `XlaOp`                    | array of type T             |
| `rhs`                    | `XlaOp`                    | array of type T             |
| `precision_config`       | optional `PrecisionConfig` | enum for level of precision |
| `preferred_element_type` | optional `PrimitiveType`   | enum of scalar element type |

The exact semantics of this operation depend on the ranks of the operands:

| Input                               | Output         | Semantics                    |
| :---------------------------------- | :------------- | :--------------------------- |
| vector [n] `dot` vector [n]         | scalar         | vector dot product           |
| matrix [m x k] `dot` vector [k]     | vector [m]     | matrix-vector multiplication |
| matrix [m x k] `dot` matrix [k x n] | matrix [m x n] | matrix-matrix multiplication |

The operation performs sum of products over the second dimension of `lhs` (or
the first if it has 1 dimension) and the first dimension of `rhs`. These are the
"contracted" dimensions. The contracted dimensions of `lhs` and `rhs` must be of
the same size. In practice, it can be used to perform dot products between
vectors, vector/matrix multiplications or matrix/matrix multiplications.

`precision_config` is used to indicate the precision configuration. The level
dictates whether hardware should attempt to generate more machine code
instructions to provide more accurate dtype emulation when needed (i.e.
emulating f32 on a TPU that only supports bf16 matmuls). Values may be
`DEFAULT`, `HIGH`, `HIGHEST`. Additional details
[in the MXU sections](https://cloud.google.com/blog/products/ai-machine-learning/bfloat16-the-secret-to-high-performance-on-cloud-tpus).

`preferred_element_type` is a scalar element of higher/lower precision output
types used for accumulation. `preferred_element_type` recommends the
accumulation type for the given operation, however it is not guaranteed. This
allows for some hardware backends to instead accumulate in a different type and
convert to the preferred output type.

For StableHLO information see [StableHLO - dot](https://openxla.org/stablehlo/spec#dot)

### DotGeneral

See also
[`XlaBuilder::DotGeneral`](https://github.com/openxla/xla/tree/main/xla/hlo/builder/xla_builder.h)

**`DotGeneral(lhs, rhs, dimension_numbers, precision_config,
preferred_element_type)`**

| Arguments                | Type                       | Semantics                               |
| :----------------------- | :------------------------- | :-------------------------------------- |
| `lhs`                    | `XlaOp`                    | array of type T                         |
| `rhs`                    | `XlaOp`                    | array of type T                         |
| `dimension_numbers`      | `DotDimensionNumbers`      | contracting and batch dimension numbers |
| `precision_config`       | optional `PrecisionConfig` | enum for level of precision             |
| `preferred_element_type` | optional `PrimitiveType`   | enum of scalar element type             |

Similar to Dot, but allows contracting and batch dimension numbers to be specified for both the `lhs` and `rhs`.

| DotDimensionNumbers Fields   | Type           | Semantics                           |
| :--------------------------- | :------------- | :---------------------------------- |
| `lhs_contracting_dimensions` | repeated int64 | `lhs` contracting dimension numbers |
| `rhs_contracting_dimensions` | repeated int64 | `rhs` contracting dimension numbers |
| `lhs_batch_dimensions`       | repeated int64 | `lhs` batch dimension numbers       |
| `rhs_batch_dimensions`       | repeated int64 | `rhs` batch dimension numbers       |

DotGeneral performs the sum of products over contracting dimensions specified in
`dimension_numbers`.

Associated contracting dimension numbers from the `lhs` and `rhs` do not need to
be the same but must have the same dimension sizes.

Example with contracting dimension numbers:

```cpp
lhs = { {1.0, 2.0, 3.0},
{4.0, 5.0, 6.0} }

rhs = { {1.0, 1.0, 1.0},
{2.0, 2.0, 2.0} }

DotDimensionNumbers dnums;
dnums.add_lhs_contracting_dimensions(1);
dnums.add_rhs_contracting_dimensions(1);

DotGeneral(lhs, rhs, dnums) -> { {6.0, 12.0},
{15.0, 30.0} }
```

Associated batch dimension numbers from the `lhs` and `rhs` must have the same
dimension sizes.

Example with batch dimension numbers (batch size 2, 2x2 matrices):

```cpp
lhs = { { {1.0, 2.0},
{3.0, 4.0} },
{ {5.0, 6.0},
{7.0, 8.0} } }

rhs = { { {1.0, 0.0},
{0.0, 1.0} },
{ {1.0, 0.0},
{0.0, 1.0} } }

DotDimensionNumbers dnums;
dnums.add_lhs_contracting_dimensions(2);
dnums.add_rhs_contracting_dimensions(1);
dnums.add_lhs_batch_dimensions(0);
dnums.add_rhs_batch_dimensions(0);

DotGeneral(lhs, rhs, dnums) -> { { {1.0, 2.0},
{3.0, 4.0} },
{ {5.0, 6.0},
{7.0, 8.0} } }
```

| Input                               | Output         | Semantics    |
| ----------------------------------- | -------------- | ------------ |
| [b0, m, k] `dot` [b0, k, n]         | [b0, m, n]     | batch matmul |
| [b0, b1, m, k] `dot` [b0, b1, k, n] | [b0, b1, m, n] | batch matmul |

It follows that the resulting dimension number starts with the batch dimension,
then the `lhs` non-contracting/non-batch dimension, and finally the `rhs`
non-contracting/non-batch dimension.

`precision_config` is used to indicate the precision configuration. The level
dictates whether hardware should attempt to generate more machine code
instructions to provide more accurate dtype emulation when needed (i.e.
emulating f32 on a TPU that only supports bf16 matmuls). Values may be
`DEFAULT`, `HIGH`, `HIGHEST`. Additional details
[can be found in the MXU sections](https://cloud.google.com/blog/products/ai-machine-learning/bfloat16-the-secret-to-high-performance-on-cloud-tpus).

`preferred_element_type` is a scalar element of higher/lower precision output
types used for accumulation. `preferred_element_type` recommends the
accumulation type for the given operation, however it is not guaranteed. This
allows for some hardware backends to instead accumulate in a different type and
convert to the preferred output type.

For StableHLO information see [StableHLO - dot_general](https://openxla.org/stablehlo/spec#dot_general)

### ScaledDot

See also
[`XlaBuilder::ScaledDot`](https://github.com/openxla/xla/tree/main/xla/hlo/builder/xla_builder.h)

**`ScaledDot(lhs, lhs_scale, rhs, rhs_scale, dimension_number, precision_config,preferred_element_type)`**

| Arguments                | Type                      | Semantics                               |
| ------------------------ | ------------------------- | --------------------------------------- |
| `lhs`                    | `XlaOp`                   | array of type T                         |
| `lhs_scale`              | `XlaOp`                   | array of type T                         |
| `rhs`                    | `XlaOp`                   | array of type T                         |
| `rhs_scale`              | `XlaOp`                   | array of type T                         |
| `dimension_number`       | `ScatterDimensionNumbers` | Dimension numbers for scatter operation |
| `precision_config`       | `PrecisionConfig`         | enum for level of precision             |
| `preferred_element_type` | optional `PrimitiveType`  | enum of scalar element type             |

Similar to [DotGeneral](#dotgeneral).

Creates a scaled dot op with operands 'lhs', 'lhs_scale', 'rhs', and 'rhs_scale', with contracting, batch, ragged, and group dimensions specified in 'dimension_numbers'.

>**Note:** `ScaledDot` is only found in HLO. It is not found in StableHLO.

### RaggedDot

See also
[`XlaBuilder::RaggedDot`](https://github.com/openxla/xla/tree/main/xla/hlo/builder/xla_builder.h)

For a breakdown of `RaggedDot` computation see [StableHLO - chlo.ragged_dot](https://openxla.org/stablehlo/generated/chlo?hl=en#chloragged_dot_chloraggeddotop)

>**Note:** `RaggedDot` is only found in HLO. It is not found in StableHLO.  

## DynamicReshape

See also
[`XlaBuilder::DynamicReshape`](https://github.com/openxla/xla/tree/main/xla/hlo/builder/xla_builder.h)

This operation is functionally identical to [reshape](#reshape), but the result shape is specified dynamically via output_shape.

**`DynamicReshape(operand, dim_sizes, new_size_bounds, dims_are_dynamic)`**

| Arguments       | Type                  | Semantics                                                    |
| --------------- | --------------------- | ------------------------------------------------------------ |
| `operand`       | `XlaOp`               | N dimensional array of type T                                | 
| `dim_sizes`       | vector of `XlaOP`               | N dimensional vector sizes                                | 
| `new_size_bounds`       | vector of `int63`               | N dimensional vector of bounds                               | 
| `dims_are_dynamic`       | vector of `bool`               | N dimensional dynamic dim                                |                

For StableHLO information see [StableHLO - dynamic_reshape](https://openxla.org/stablehlo/spec#dynamic_reshape)

## DynamicSlice

See also
[`XlaBuilder::DynamicSlice`](https://github.com/openxla/xla/tree/main/xla/hlo/builder/xla_builder.h)

DynamicSlice extracts a sub-array from the input array at dynamic
`start_indices`. The size of the slice in each dimension is passed in
`size_indices`, which specify the end point of exclusive slice intervals in each
dimension: [start, start + size). The shape of `start_indices` must
1-dimensional, with dimension size equal to the number of dimensions of
`operand`.

**`DynamicSlice(operand, start_indices, size_indices)`**

| Arguments       | Type                  | Semantics                                                    |
| --------------- | --------------------- | ------------------------------------------------------------ |
| `operand`       | `XlaOp`               | N dimensional array of type T                                |
| `start_indices` | sequence of N `XlaOp` | List of N scalar integers containing the starting indices of the slice for each dimension. Value must be greater than or equal to zero. |
| `size_indices`  | `ArraySlice<int64>`   | List of N integers containing the slice size for each dimension. Each value must be strictly greater than zero, and start + size must be less than or equal to the size of the dimension to avoid wrapping modulo dimension size. |

The effective slice indices are computed by applying the following
transformation for each index `i` in `[1, N)` before performing the slice:

```cpp
start_indices[i] = clamp(start_indices[i], 0, operand.dimension_size[i] - size_indices[i])
```

This ensures that the extracted slice is always in-bounds with respect to the
operand array. If the slice is in-bounds before the transformation is applied,
the transformation has no effect.

1-dimensional example:

```cpp
let a = {0.0, 1.0, 2.0, 3.0, 4.0}
let s = {2}

DynamicSlice(a, s, {2}) produces:
{2.0, 3.0}
```

2-dimensional example:

```cpp
let b =
{ {0.0,  1.0,  2.0},
{3.0,  4.0,  5.0},
{6.0,  7.0,  8.0},
{9.0, 10.0, 11.0} }
let s = {2, 1}

DynamicSlice(b, s, {2, 2}) produces:
{ { 7.0,  8.0},
{10.0, 11.0} }
```

For StableHLO information see [StableHLO - dynamic_slice](https://openxla.org/stablehlo/spec#dynamic_slice)

## DynamicUpdateSlice

See also
[`XlaBuilder::DynamicUpdateSlice`](https://github.com/openxla/xla/tree/main/xla/hlo/builder/xla_builder.h)

DynamicUpdateSlice generates a result which is the value of the input array
`operand`, with a slice `update` overwritten at `start_indices`.
The shape of `update` determines the shape of the sub-array of the result which
is updated.
The shape of `start_indices` must be 1-dimensional, with dimension size equal to
the number of dimensions of `operand`.

**`DynamicUpdateSlice(operand, update, start_indices)`**

| Arguments       | Type                  | Semantics                                                    |
| --------------- | --------------------- | ------------------------------------------------------------ |
| `operand`       | `XlaOp`               | N dimensional array of type T                                |
| `update`        | `XlaOp`               | N dimensional array of type T containing the slice update. Each dimension of update shape must be strictly greater than zero, and start + update must be less than or equal to the operand size for each dimension to avoid generating out-of-bounds update indices. |
| `start_indices` | sequence of N `XlaOp` | List of N scalar integers containing the starting indices of the slice for each dimension. Value must be greater than or equal to zero. |

The effective slice indices are computed by applying the following
transformation for each index `i` in `[1, N)` before performing the slice:

```cpp
start_indices[i] = clamp(start_indices[i], 0, operand.dimension_size[i] - update.dimension_size[i])
```

This ensures that the updated slice is always in-bounds with respect to the
operand array. If the slice is in-bounds before the transformation is applied,
the transformation has no effect.

1-dimensional example:

```cpp
let a = {0.0, 1.0, 2.0, 3.0, 4.0}
let u = {5.0, 6.0}
let s = {2}

DynamicUpdateSlice(a, u, s) produces:
{0.0, 1.0, 5.0, 6.0, 4.0}
```

2-dimensional example:

```cpp
let b =
{ {0.0,  1.0,  2.0},
{3.0,  4.0,  5.0},
{6.0,  7.0,  8.0},
{9.0, 10.0, 11.0} }
let u =
{ {12.0,  13.0},
{14.0,  15.0},
{16.0,  17.0} }

let s = {1, 1}

DynamicUpdateSlice(b, u, s) produces:
{ {0.0,  1.0,  2.0},
{3.0, 12.0, 13.0},
{6.0, 14.0, 15.0},
{9.0, 16.0, 17.0} }
```

For StableHLO information see [StableHLO - dynamic_update_slice](https://openxla.org/stablehlo/spec#dynamic_update_slice)

## Erf

See also [`XlaBuilder::Erf`](https://github.com/openxla/xla/tree/main/xla/hlo/builder/xla_builder.h)

<<<<<<< HEAD
Element-wise error function `x -> erf(x)` where
=======
<b>`Acosh(operand)`</b> Element-wise inverse hyperbolic cosine `x -> acosh(x)`.

<b>`Erf(operand)`</b> Element-wise error function `x -> erf(x)` where
>>>>>>> a24696ba

$$\text{erf}(x) = \frac{2}{\sqrt{\pi}}\int_0^x e^{-t^2} \, dt$$.

**`Erf(operand)`** 

| Arguments | Type    | Semantics                   |
| --------- | ------- | --------------------------- |
| `operand` | `XlaOp` | The operand to the function |

Erf also supports the optional `result_accuracy` argument:

**`Erf(operand, result_accuracy)`** 


| Arguments         | Type                      | Semantics                                                    |
| ----------------- | ------------------------- | --------------------------- |
| `operand`         | `XlaOp`                   | The operand to the function                                  |
| `result_accuracy` | optional `ResultAccuracy` | The types of accuracy the user can request for unary ops with multiple  implementations |

For more information on `result_accuracy` see
[Result Accuracy](https://github.com/openxla/stablehlo/blob/main/rfcs/20241015-result-accuracy.md)

> **Note:**: `Erf` is only found in HLO and not found in StableHLO. CHLO `Erf` in Frameworks will lower to HLO `Erf` see [StableHLO - chlo.erf](https://openxla.org/stablehlo/generated/chlo?hl=en#chloerf_chloerfop)

## Exp

See also [`XlaBuilder::Exp`](https://github.com/openxla/xla/tree/main/xla/hlo/builder/xla_builder.h)

Element-wise natural exponential `x -> e^x`.

**`Exp(operand)`**

| Arguments | Type    | Semantics                   |
| --------- | ------- | --------------------------- |
| `operand` | `XlaOp` | The operand to the function |

Exp also supports the optional `result_accuracy` argument:

<<<<<<< HEAD
**`Exp(operand, result_accuracy)`** 
=======
<b>`Acosh(operand, result_accuracy)`</b> Element-wise inverse hyperbolic cosine
`x -> acosh(x)`.

<b>`Erf(operand, result_accuracy)`</b> Element-wise error function `x -> erf(x)`
where
>>>>>>> a24696ba

| Arguments         | Type                      | Semantics                   |
| ----------------- | ------------------------- | --------------------------- |
| `operand`         | `XlaOp`                   | The operand to the function |
| `result_accuracy` | optional `ResultAccuracy` | The types of accuracy the user can request for unary ops with multiple  implementations |

For more information on `result_accuracy` see
[Result Accuracy](https://github.com/openxla/stablehlo/blob/main/rfcs/20241015-result-accuracy.md)

For StableHLO information see [StableHLO - exponential](https://openxla.org/stablehlo/spec#exponential)

## Expm1

See also [`XlaBuilder::Expm1`](https://github.com/openxla/xla/tree/main/xla/hlo/builder/xla_builder.h)

Element-wise natural exponential minus one
`x -> e^x - 1`.

**`Expm1(operand)`**

| Arguments | Type    | Semantics                   |
| --------- | ------- | --------------------------- |
| `operand` | `XlaOp` | The operand to the function |


Expm1 also supports the optional `result_accuracy` argument:

**`Expm1(operand, result_accuracy)`** 

| Arguments         | Type                      | Semantics                   |
| ----------------- | ------------------------- | --------------------------- |
| `operand`         | `XlaOp`                   | The operand to the function |
| `result_accuracy` | optional `ResultAccuracy` | The types of accuracy the user can request for unary ops with multiple  implementations |

For more information on `result_accuracy` see
[Result Accuracy](https://github.com/openxla/stablehlo/blob/main/rfcs/20241015-result-accuracy.md)

For StableHLO information see [StableHLO - exponential_minus_one](https://openxla.org/stablehlo/spec#exponential_minus_one)

## Fft

See also
[`XlaBuilder::Fft`](https://github.com/openxla/xla/tree/main/xla/hlo/builder/xla_builder.h)

The XLA FFT operation implements the forward and inverse Fourier Transforms for
real and complex inputs/outputs. Multidimensional FFTs on up to 3 axes are
supported.

**`Fft(operand, ftt_type, fft_length)`** 

| Arguments    | Type                | Semantics                                                    |
| ------------ | ------------------- | ------------------------------------------------------------ |
| `operand`    | `XlaOp`             | The array we are Fourier transforming.                       |
| `fft_type`   | `FftType`           | See the table below.                                         |
| `fft_length` | `ArraySlice<int64>` | The time-domain lengths of the axes being transformed. This is needed in particular for IRFFT to right-size the innermost axis, since `RFFT(fft_length=[16])` has the same output shape as `RFFT(fft_length=[17])`. |

| `FftType` | Semantics                                                    |
| --------- | ------------------------------------------------------------ |
| `FFT`     | Forward complex-to-complex FFT. Shape is unchanged.          |
| `IFFT`    | Inverse complex-to-complex FFT. Shape is unchanged.          |
| `RFFT`    | Forward real-to-complex FFT. Shape of the innermost axis is reduced to `fft_length[-1] // 2 + 1` if `fft_length[-1]` is a non-zero value, omitting the reversed conjugate part of the transformed signal beyond the Nyquist frequency. |
| `IRFFT`   | Inverse real-to-complex FFT (i.e. takes complex, returns real). Shape of the innermost axis is expanded to `fft_length[-1]` if `fft_length[-1]` is a non-zero value, inferring the part of the transformed signal beyond the Nyquist frequency from the reverse conjugate of the `1` to `fft_length[-1] // 2 + 1` entries. |

For StableHLO information see [StableHLO - fft](https://openxla.org/stablehlo/spec#fft)

#### Multidimensional FFT

When more than 1 `fft_length` is provided, this is equivalent to applying a
cascade of FFT operations to each of the innermost axes. Note that for the
real->complex and complex->real cases, the innermost axis transform is
(effectively) performed first (RFFT; last for IRFFT), which is why the innermost
axis is the one which changes size. Other axis transforms will then be
complex->complex.

#### Implementation details

CPU FFT is backed by Eigen's TensorFFT. GPU FFT uses cuFFT.

## Floor

See also [`XlaBuilder::Floor`](https://github.com/openxla/xla/tree/main/xla/hlo/builder/xla_builder.h)

Element-wise floor `x -> ⌊x⌋`.

**`Floor(operand)`**

| Arguments | Type    | Semantics                   |
| --------- | ------- | --------------------------- |
| `operand` | `XlaOp` | The operand to the function |

For StableHLO information see [StableHLO - floor](https://openxla.org/stablehlo/spec#floor)

## Fusion

See also
[`HloInstruction::CreateFusion`](https://github.com/openxla/xla/tree/main/xla/hlo/ir/hlo_instruction.h)

`Fusion` operation represents HLO instructions and serves as a primitive in HLO.
This op may appear in HLO dumps but is is not intended to be constructed
manually by end users.


>**Note:** `Fusion` is only found in HLO. It is not found in StableHLO.

## Gather

The XLA gather operation stitches together several slices (each slice at a
potentially different runtime offset) of an input array.

For StableHLO information see [StableHLO - gather](https://openxla.org/stablehlo/spec#gather)

### General Semantics

See also
[`XlaBuilder::Gather`](https://github.com/openxla/xla/tree/main/xla/hlo/builder/xla_builder.h)
For a more intuitive description, see the "Informal Description" section below.

**`gather(operand, start_indices, dimension_numbers, slice_sizes, indices_are_sorted)`**

| Arguments            | Type                     | Semantics                                                    |
| -------------------- | ------------------------ | ------------------------------------------------------------ |
| `operand`            | `XlaOp`                  | The array we’re gathering from.                              |
| `start_indices`      | `XlaOp`                  | Array containing the starting indices of the slices we gather. |
| `dimension_numbers`  | `GatherDimensionNumbers` | The dimension in `start_indices` that "contains" the starting indices. See below for a detailed description. |
| `slice_sizes`        | `ArraySlice<int64>`      | `slice_sizes[i]` is the bounds for the slice on dimension `i`. |
| `indices_are_sorted` | `bool`                   | Whether the indices are guaranteed to be sorted by the caller. |

For convenience, we label dimensions in the output array not in `offset_dims`
as `batch_dims`.

The output is an array with `batch_dims.size` + `offset_dims.size` dimensions.

The `operand.rank` must equal the sum of `offset_dims.size` and
`collapsed_slice_dims.size`. Also, `slice_sizes.size` has to be equal to
`operand.rank`.

If `index_vector_dim` is equal to `start_indices.rank` we implicitly consider
`start_indices` to have a trailing `1` dimension (i.e. if `start_indices` was of
shape `[6,7]` and `index_vector_dim` is `2` then we implicitly consider the
shape of `start_indices` to be `[6,7,1]`).

The bounds for the output array along dimension `i` is computed as follows:

1. If `i` is present in `batch_dims` (i.e. is equal to `batch_dims[k]` for
   some `k`) then we pick the corresponding dimension bounds out of
   `start_indices.shape`, skipping `index_vector_dim` (i.e. pick
   `start_indices.shape.dims`[`k`] if `k` < `index_vector_dim` and
   `start_indices.shape.dims`[`k`+`1`] otherwise).

2. If `i` is present in `offset_dims` (i.e. equal to `offset_dims`[`k`] for
   some `k`) then we pick the corresponding bound out of `slice_sizes` after
   accounting for `collapsed_slice_dims` (i.e. we pick
   `adjusted_slice_sizes`[`k`] where `adjusted_slice_sizes` is `slice_sizes`
   with the bounds at indices `collapsed_slice_dims` removed).

Formally, the operand index `In` corresponding to a given output index `Out` is
calculated as follows:

1.  Let `G` = { `Out`[`k`] for `k` in `batch_dims` }. Use `G` to slice out a
    vector `S` such that `S`[`i`] = `start_indices`[Combine(`G`, `i`)] where
    Combine(A, b) inserts b at position `index_vector_dim` into A. Note that
    this is well defined even if `G` is empty: If `G` is empty then `S` =
    `start_indices`.

2.  Create a starting index, `S`<sub>`in`</sub>, into `operand` using `S` by
    scattering `S` using `start_index_map`. More precisely:

    1.  `S`<sub>`in`</sub>[`start_index_map`[`k`]] = `S`[`k`] if `k` <
        `start_index_map.size`.

    2.  `S`<sub>`in`</sub>[`_`] = `0` otherwise.

3.  Create an index `O`<sub>`in`</sub> into `operand` by scattering the indices
    at the offset dimensions in `Out` according to the `collapsed_slice_dims`
    set. More precisely:

    1.  `O`<sub>`in`</sub>[`remapped_offset_dims`(`k`)] =
        `Out`[`offset_dims`[`k`]] if `k` < `offset_dims.size`
        (`remapped_offset_dims` is defined below).

    2.  `O`<sub>`in`</sub>[`_`] = `0` otherwise.

4.  `In` is `O`<sub>`in`</sub> + `S`<sub>`in`</sub> where + is element-wise
    addition.

`remapped_offset_dims` is a monotonic function with domain [`0`,
`offset_dims.size`) and range [`0`, `operand.rank`) \ `collapsed_slice_dims`. So
if, e.g., `offset_dims.size` is `4`, `operand.rank` is `6` and
`collapsed_slice_dims` is {`0`, `2`} then `remapped_offset_dims` is {`0`→`1`,
`1`→`3`, `2`→`4`, `3`→`5`}.

If `indices_are_sorted` is set to true then XLA can assume that `start_indices`
are sorted (in ascending order, _after_ scattering its values according to
`start_index_map`) by the user. If they are not then the semantics are
implementation defined.

### Informal Description and Examples

Informally, every index `Out` in the output array corresponds to an element `E`
in the operand array, computed as follows:

-   We use the batch dimensions in `Out` to look up a starting index from
    `start_indices`.

-   We use `start_index_map` to map the starting index (whose size may be less
    than operand.rank) to a "full" starting index into the `operand`.

-   We dynamic-slice out a slice with size `slice_sizes` using the full starting
    index.

-   We reshape the slice by collapsing the `collapsed_slice_dims` dimensions.
    Since all collapsed slice dimensions must have a bound of 1, this reshape is
    always legal.

-   We use the offset dimensions in `Out` to index into this slice to get the
    input element, `E`, corresponding to output index `Out`.

`index_vector_dim` is set to `start_indices.rank` - `1` in all of the examples
that follow. More interesting values for `index_vector_dim` do not change the
operation fundamentally, but make the visual representation more cumbersome.

To get an intuition on how all of the above fits together, let's look at an
example that gathers 5 slices of shape `[8,6]` from a `[16,11]` array. The
position of a slice into the `[16,11]` array can be represented as an index
vector of shape `S64[2]`, so the set of 5 positions can be represented as a
`S64[5,2]` array.

The behavior of the gather operation can then be depicted as an index
transformation that takes [`G`,`O`<sub>`0`</sub>,`O`<sub>`1`</sub>], an index in
the output shape, and maps it to an element in the input array in the following
way:

![](images/ops_xla_gather_0.svg)

We first select an (`X`,`Y`) vector from the gather indices array using `G`.
The element in the output array at index
[`G`,`O`<sub>`0`</sub>,`O`<sub>`1`</sub>] is then the element in the input
array at index [`X`+`O`<sub>`0`</sub>,`Y`+`O`<sub>`1`</sub>].

`slice_sizes` is `[8,6]`, which decides the range of O<sub>`0`</sub> and
O<sub>`1`</sub>, and this in turn decides the bounds of the slice.

This gather operation acts as a batch dynamic slice with `G` as the batch
dimension.

The gather indices may be multidimensional. For instance, a more general
version of the example above using a "gather indices" array of shape `[4,5,2]`
would translate indices like this:

![](images/ops_xla_gather_1.svg)

Again, this acts as a batch dynamic slice `G`<sub>`0`</sub> and
`G`<sub>`1`</sub> as the batch dimensions. The slice size is still `[8,6]`.

The gather operation in XLA generalizes the informal semantics outlined above in
the following ways:

1. We can configure which dimensions in the output shape are the offset
   dimensions (dimensions containing `O`<sub>`0`</sub>, `O`<sub>`1`</sub> in
   the last example). The output batch dimensions (dimensions containing
   `G`<sub>`0`</sub>, `G`<sub>`1`</sub> in the last example) are defined to be
   the output dimensions that are not offset dimensions.

2. The number of output offset dimensions explicitly present in the output
   shape may be smaller than the input number of dimensions. These "missing"
   dimensions, which are listed explicitly as `collapsed_slice_dims`, must have a
   slice size of `1`. Since they have a slice size of `1` the only valid index
   for them is `0` and eliding them does not introduce ambiguity.

3. The slice extracted from the "Gather Indices" array ((`X`, `Y`) in the last
   example) may have fewer elements than the input array's number of dimensions,
   and an explicit mapping dictates how the index should be expanded to have the
   same number of dimensions as the input.

As a final example, we use (2) and (3) to implement `tf.gather_nd`:

![](images/ops_xla_gather_2.svg)

`G`<sub>`0`</sub> and `G`<sub>`1`</sub> are used to slice out a starting index
from the gather indices array as usual, except the starting index has only one
element, `X`. Similarly, there is only one output offset index with the value
`O`<sub>`0`</sub>. However, before being used as indices into the input array,
these are expanded in accordance to "Gather Index Mapping" (`start_index_map` in
the formal description) and "Offset Mapping" (`remapped_offset_dims` in the
formal description) into [`X`,`0`] and [`0`,`O`<sub>`0`</sub>] respectively,
adding up to [`X`,`O`<sub>`0`</sub>]. In other words, the output index
[`G`<sub>`0`</sub>,`G`<sub>`1`</sub>,`O`<sub>`0`</sub>] maps to the input index
[`GatherIndices`[`G`<sub>`0`</sub>,`G`<sub>`1`</sub>,`0`],`O`<sub>`0`</sub>]
which gives us the semantics for `tf.gather_nd`.

`slice_sizes` for this case is `[1,11]`. Intuitively this means that every
index `X` in the gather indices array picks an entire row and the result is the
concatenation of all these rows.

## GetDimensionSize

See also
[`XlaBuilder::GetDimensionSize`](https://github.com/openxla/xla/tree/main/xla/hlo/builder/xla_builder.h)

Returns the size of the given dimension of the operand. The operand must be
array shaped.

**`GetDimensionSize(operand, dimension)`**

| Arguments   | Type    | Semantics                                                    |
| ----------- | ------- | ------------------------------------------------------------ |
| `operand`   | `XlaOp` | n dimensional input array                                    |
| `dimension` | `int64` | A value in the interval `[0, n)` that specifies the dimension |

For StableHLO information see [StableHLO - get_dimension_size](https://openxla.org/stablehlo/spec#get_dimension_size)

## GetTupleElement

See also
[`XlaBuilder::GetTupleElement`](https://github.com/openxla/xla/tree/main/xla/hlo/builder/xla_builder.h)

Indexes into a tuple with a compile-time-constant value.

The value must be a compile-time-constant so that shape inference can determine
the type of the resulting value.

This is analogous to `std::get<int N>(t)` in C++. Conceptually:

```cpp
let v: f32[10] = f32[10]{0, 1, 2, 3, 4, 5, 6, 7, 8, 9};
let s: s32 = 5;
let t: (f32[10], s32) = tuple(v, s);
let element_1: s32 = gettupleelement(t, 1);  // Inferred shape matches s32.
```

See also `tf.tuple`.

**`GetTupleElement(tuple_data, index)`** 

| Argument     | Type    | Semantics            |
| ------------ | ------- | -------------------- |
| `tuple_data` | `XlaOP` | The tuple            |
| `index`      | `int64` | Index of tuple shape |
For StableHLO information see [StableHLO - get_tuple_element](https://openxla.org/stablehlo/spec#get_tuple_element)

## Imag

See also [`XlaBuilder::Imag`](https://github.com/openxla/xla/tree/main/xla/hlo/builder/xla_builder.h)

Element-wise imaginary part of a complex (or real)
shape. `x -> imag(x)`. If the operand is a floating point type, returns 0.

**`Imag(operand)`**

| Arguments | Type    | Semantics                   |
| --------- | ------- | --------------------------- |
| `operand` | `XlaOp` | The operand to the function |

For StableHLO information see [StableHLO - imag](https://openxla.org/stablehlo/spec#imag)

## Infeed

See also
[`XlaBuilder::Infeed`](https://github.com/openxla/xla/tree/main/xla/hlo/builder/xla_builder.h)

**`Infeed(shape)`**

| Argument | Type    | Semantics                                                    |
| -------- | ------- | ------------------------------------------------------------ |
| `shape`  | `Shape` | Shape of the data read from the Infeed interface. The layout field of the shape must be set to match the layout of the data sent to the device; otherwise its behavior is undefined. |

Reads a single data item from the implicit Infeed streaming interface of the
device, interpreting the data as the given shape and its layout, and returns a
`XlaOp` of the data. Multiple Infeed operations are allowed in a
computation, but there must be a total order among the Infeed operations. For
example, two Infeeds in the code below have a total order since there is a
dependency between the while loops.

```cpp
result1 = while (condition, init = init_value) {
  Infeed(shape)
}

result2 = while (condition, init = result1) {
  Infeed(shape)
}
```

Nested tuple shapes are not supported. For an empty tuple shape, the Infeed
operation is effectively a no-op and proceeds without reading any data from the
Infeed of the device.

> **Note:**: We plan to allow multiple Infeed operations without a total order, in
> which case the compiler will provide information about how the Infeed
> operations are serialized in the compiled program.

For StableHLO information see [StableHLO - infeed](https://openxla.org/stablehlo/spec#infeed)

## Iota

See also
[`XlaBuilder::Iota`](https://github.com/openxla/xla/tree/main/xla/hlo/builder/xla_builder.h)

**`Iota(shape, iota_dimension)`**

Builds a constant literal on device rather than a potentially large host
transfer. Creates an array that has specified shape and holds values starting at
zero and incrementing by one along the specified dimension. For floating-point
types, the produced array is equivalent to `ConvertElementType(Iota(...))` where
the `Iota` is of integral type and the conversion is to the floating-point type.

| Arguments        | Type    | Semantics                              |
| ---------------- | ------- | -------------------------------------- |
| `shape`          | `Shape` | Shape of the array created by `Iota()` |
| `iota_dimension` | `int64` | The dimension to increment along.      |

For example, `Iota(s32[4, 8], 0)` returns

```cpp
  [[0, 0, 0, 0, 0, 0, 0, 0 ],
   [1, 1, 1, 1, 1, 1, 1, 1 ],
   [2, 2, 2, 2, 2, 2, 2, 2 ],
   [3, 3, 3, 3, 3, 3, 3, 3 ]]
```

`Iota(s32[4, 8], 1)` returns

```cpp
  [[0, 1, 2, 3, 4, 5, 6, 7 ],
   [0, 1, 2, 3, 4, 5, 6, 7 ],
   [0, 1, 2, 3, 4, 5, 6, 7 ],
   [0, 1, 2, 3, 4, 5, 6, 7 ]]
```

For StableHLO information see [StableHLO - iota](https://openxla.org/stablehlo/spec#iota)

## IsFinite

See also [`XlaBuilder::IsFinite`](https://github.com/openxla/xla/tree/main/xla/hlo/builder/xla_builder.h)

Tests whether each element of `operand` is finite,
i.e., is not positive or negative infinity, and is not `NaN`. Returns an array
of `PRED` values with the same shape as the input, where each element is `true`
if and only if the corresponding input element is finite.

**`IsFinite(operand)`**

| Arguments | Type    | Semantics                   |
| --------- | ------- | --------------------------- |
| `operand` | `XlaOp` | The operand to the function |

For StableHLO information see [StableHLO - is_finite](https://openxla.org/stablehlo/spec#is_finite)

## Log

See also [`XlaBuilder::Log`](https://github.com/openxla/xla/tree/main/xla/hlo/builder/xla_builder.h)

Element-wise natural logarithm `x -> ln(x)`.

**`Log(operand)`**

| Arguments | Type    | Semantics                   |
| --------- | ------- | --------------------------- |
| `operand` | `XlaOp` | The operand to the function |

Log also supports the optional `result_accuracy` argument:

**`Log(operand, result_accuracy)`** 

| Arguments         | Type                      | Semantics                   |
| ----------------- | ------------------------- | --------------------------- |
| `operand`         | `XlaOp`                   | The operand to the function |
| `result_accuracy` | optional `ResultAccuracy` | The types of accuracy the user can request for unary ops with multiple  implementations |

For more information on `result_accuracy` see
[Result Accuracy](https://github.com/openxla/stablehlo/blob/main/rfcs/20241015-result-accuracy.md)

For StableHLO information see [StableHLO - log](https://openxla.org/stablehlo/spec#log)

## Log1p

See also [`XlaBuilder::Log1p`](https://github.com/openxla/xla/tree/main/xla/hlo/builder/xla_builder.h)

Element-wise shifted natural logarithm `x -> ln(1+x)`.

**`Log1p(operand)`** 

| Arguments | Type    | Semantics                   |
| --------- | ------- | --------------------------- |
| `operand` | `XlaOp` | The operand to the function |

Log1p also supports the optional `result_accuracy` argument:

**`Log1p(operand, result_accuracy)`** 

| Arguments         | Type                      | Semantics                   |
| ----------------- | ------------------------- | --------------------------- |
| `operand`         | `XlaOp`                   | The operand to the function |
| `result_accuracy` | optional `ResultAccuracy` | The types of accuracy the user can request for unary ops with multiple  implementations |

For more information on `result_accuracy` see
[Result Accuracy](https://github.com/openxla/stablehlo/blob/main/rfcs/20241015-result-accuracy.md)

For StableHLO information see [StableHLO - log_plus_one](https://openxla.org/stablehlo/spec#log_plus_one)

## Logistic

See also [`XlaBuilder::Logistic`](https://github.com/openxla/xla/tree/main/xla/hlo/builder/xla_builder.h)

Element-wise logistic function computation `x -> logistic(x)`.

**`Logistic(operand)`** 

| Arguments | Type    | Semantics                   |
| --------- | ------- | --------------------------- |
| `operand` | `XlaOp` | The operand to the function |

Logistic also supports the optional `result_accuracy` argument:

**`Logistic(operand, result_accuracy)`** 

| Arguments         | Type                      | Semantics                   |
| ----------------- | ------------------------- | --------------------------- |
| `operand`         | `XlaOp`                   | The operand to the function |
| `result_accuracy` | optional `ResultAccuracy` | The types of accuracy the user can request for unary ops with multiple  implementations |

For more information on `result_accuracy` see
[Result Accuracy](https://github.com/openxla/stablehlo/blob/main/rfcs/20241015-result-accuracy.md)

For StableHLO information see [StableHLO - logistic](https://openxla.org/stablehlo/spec#logistic)

## Map

See also
[`XlaBuilder::Map`](https://github.com/openxla/xla/tree/main/xla/hlo/builder/xla_builder.h)

**`Map(operands..., computation, dimensions)`**

| Arguments     | Type                   | Semantics                                                    |
| ------------- | ---------------------- | ------------------------------------------------------------ |
| `operands`    | sequence of N `XlaOp`s | N arrays of types T_0..T_{N-1}                               |
| `computation` | `XlaComputation`       | computation of type `T_0, T_1, .., T_{N + M -1} -> S` with N parameters of type T and M of arbitrary type |
| `dimensions`  | `int64` array          | array of map dimensions                                      |

Applies a scalar function over the given `operands` arrays, producing an array
of the same dimensions where each element is the result of the mapped function
applied to the corresponding elements in the input arrays.

The mapped function is an arbitrary computation with the restriction that it has
N inputs of scalar type `T` and a single output with type `S`. The output has
the same dimensions as the operands except that the element type T is replaced
with S.

For example: `Map(op1, op2, op3, computation, par1)` maps `elem_out <-
computation(elem1, elem2, elem3, par1)` at each (multi-dimensional) index in the
input arrays to produce the output array.

For StableHLO information see [StableHLO - map](https://openxla.org/stablehlo/spec#map)

## Max

See also [`XlaBuilder::Max`](https://github.com/openxla/xla/tree/main/xla/hlo/builder/xla_builder.h)

Performs element-wise max operation on tensors `lhs` and `rhs`.

**`Max(lhs, rhs)`**

| Arguments | Type      | Semantics                               |
| --------- | --------- | --------------------------------------- |
| lhs  | XlaOp| Left-hand-side operand: array of type T |
| rhs  | XlaOp| Left-hand-side operand: array of type T |

The arguments' shapes have to be either similar or compatible. See the [broadcasting](broadcasting.md) documentation about what it means for shapes to be compatible. The result of an operation has a shape which is the result of  broadcasting the two input arrays. In this variant, operations between arrays of different ranks are *not* supported, unless one of the operands is a scalar.

An alternative variant with different-dimensional broadcasting support exists for Max:

**`Max(lhs,rhs, broadcast_dimensions)`**

| Arguments               | Type                  | Semantics                                                    |
| ----------------------- | --------------------- | ------------------------------------------------------------ |
| lhs                | XlaOp            | Left-hand-side operand: array of type T                      |
| rhs                | XlaOp            | Left-hand-side operand: array of type T                      |
| broadcast_dimension| ArraySlice<int64>| Which dimension in the target shape each dimension of the operand shape corresponds to |

This variant of the operation should be used for arithmetic operations between arrays of different ranks (such as adding a matrix to a vector).

The additional broadcast_dimensions operand is a slice of integers specifying the dimensions to use for broadcasting the operands. The semantics are described in detail on the [broadcasting page](broadcasting.md).

For StableHLO information see [StableHLO - maximum](https://openxla.org/stablehlo/spec#maximum)

## Min

See also [`XlaBuilder::Min`](https://github.com/openxla/xla/tree/main/xla/hlo/builder/xla_builder.h)

Performs element-wise min operation on `lhs` and `rhs`.

**`Min(lhs, rhs)`**

| Arguments | Type      | Semantics                               |
| --------- | --------- | --------------------------------------- |
| lhs  | XlaOp| Left-hand-side operand: array of type T |
| rhs  | XlaOp| Left-hand-side operand: array of type T |

The arguments' shapes have to be either similar or compatible. See the [broadcasting](broadcasting.md) documentation about what it means for shapes to be compatible. The result of an operation has a shape which is the result of  broadcasting the two input arrays. In this variant, operations between arrays of different ranks are *not* supported, unless one of the operands is a scalar.

An alternative variant with different-dimensional broadcasting support exists for Min:

**`Min(lhs,rhs, broadcast_dimensions)`**

| Arguments               | Type                  | Semantics                                                    |
| ----------------------- | --------------------- | ------------------------------------------------------------ |
| lhs                | XlaOp            | Left-hand-side operand: array of type T                      |
| rhs                | XlaOp            | Left-hand-side operand: array of type T                      |
| broadcast_dimension| ArraySlice<int64>| Which dimension in the target shape each dimension of the operand shape corresponds to |

This variant of the operation should be used for arithmetic operations between arrays of different ranks (such as adding a matrix to a vector).

The additional broadcast_dimensions operand is a slice of integers specifying the dimensions to use for broadcasting the operands. The semantics are described in detail on the [broadcasting page](broadcasting.md).

For StableHLO information see [StableHLO - minimum](https://openxla.org/stablehlo/spec#minimum)

## Mul

See also [`XlaBuilder::Mul`](https://github.com/openxla/xla/tree/main/xla/hlo/builder/xla_builder.h)

Performs element-wise product of `lhs` and `rhs`.

**`Mul(lhs, rhs)`**

| Arguments | Type      | Semantics                               |
| --------- | --------- | --------------------------------------- |
| lhs  | XlaOp| Left-hand-side operand: array of type T |
| rhs  | XlaOp| Left-hand-side operand: array of type T |

The arguments' shapes have to be either similar or compatible. See the [broadcasting](broadcasting.md) documentation about what it means for shapes to be compatible. The result of an operation has a shape which is the result of  broadcasting the two input arrays. In this variant, operations between arrays of different ranks are *not* supported, unless one of the operands is a scalar.

An alternative variant with different-dimensional broadcasting support exists for Mul:

**`Mul(lhs,rhs, broadcast_dimensions)`**

| Arguments               | Type                  | Semantics                                                    |
| ----------------------- | --------------------- | ------------------------------------------------------------ |
| lhs                | XlaOp            | Left-hand-side operand: array of type T                      |
| rhs                | XlaOp            | Left-hand-side operand: array of type T                      |
| broadcast_dimension| ArraySlice<int64>| Which dimension in the target shape each dimension of the operand shape corresponds to |

This variant of the operation should be used for arithmetic operations between arrays of different ranks (such as adding a matrix to a vector).

The additional broadcast_dimensions operand is a slice of integers specifying the dimensions to use for broadcasting the operands. The semantics are described in detail on the [broadcasting page](broadcasting.md).

For StableHLO information see [StableHLO - multiply](https://openxla.org/stablehlo/spec#multiply)

## Neg

See also [`XlaBuilder::Neg`](https://github.com/openxla/xla/tree/main/xla/hlo/builder/xla_builder.h)

Element-wise negation `x -> -x`.

**`Neg(operand)`** 

| Arguments | Type    | Semantics                   |
| --------- | ------- | --------------------------- |
| `operand` | `XlaOp` | The operand to the function |

For StableHLO information see [StableHLO - negate](https://github.com/openxla/stablehlo/blob/main/docs/spec.md#negate)



## Not

See also [`XlaBuilder::Not`](https://github.com/openxla/xla/tree/main/xla/hlo/builder/xla_builder.h)

Element-wise logical not `x -> !(x)`.

**`Not(operand)`** 

| Arguments | Type    | Semantics                   |
| --------- | ------- | --------------------------- |
| `operand` | `XlaOp` | The operand to the function |

For StableHLO information see [StableHLO - not](https://openxla.org/stablehlo/spec#not)

## OptimizationBarrier

See also [`XlaBuilder::OptimizationBarrier`](https://github.com/openxla/xla/tree/main/xla/hlo/builder/xla_builder.h)

Blocks any optimization pass from moving computations across the barrier.

**`OptimizationBarrier(operand)`** 

| Arguments | Type    | Semantics                   |
| --------- | ------- | --------------------------- |
| `operand` | `XlaOp` | The operand to the function |

Ensures that all inputs are evaluated before any operators that depend on the
barrier's outputs.

For StableHLO information see [StableHLO - optimization_barrier](https://openxla.org/stablehlo/spec#optimization_barrier)

## Or

See also [`XlaBuilder::Or`](https://github.com/openxla/xla/tree/main/xla/hlo/builder/xla_builder.h)

Performs element-wise OR of  `lhs` and `rhs` .

**`Or(lhs, rhs)`**

| Arguments | Type      | Semantics                               |
| --------- | --------- | --------------------------------------- |
| lhs  | XlaOp| Left-hand-side operand: array of type T |
| rhs  | XlaOp| Left-hand-side operand: array of type T |

The arguments' shapes have to be either similar or compatible. See the [broadcasting](broadcasting.md) documentation about what it means for shapes to be compatible. The result of an operation has a shape which is the result of  broadcasting the two input arrays. In this variant, operations between arrays of different ranks are *not* supported, unless one of the operands is a scalar.

An alternative variant with different-dimensional broadcasting support exists for Or:

**`Or(lhs,rhs, broadcast_dimensions)`**

| Arguments               | Type                  | Semantics                                                    |
| ----------------------- | --------------------- | ------------------------------------------------------------ |
| lhs                | XlaOp            | Left-hand-side operand: array of type T                      |
| rhs                | XlaOp            | Left-hand-side operand: array of type T                      |
| broadcast_dimension| ArraySlice<int64>| Which dimension in the target shape each dimension of the operand shape corresponds to |

This variant of the operation should be used for arithmetic operations between arrays of different ranks (such as adding a matrix to a vector).

The additional broadcast_dimensions operand is a slice of integers specifying the dimensions to use for broadcasting the operands. The semantics are described in detail on the [broadcasting page](broadcasting.md).

For StableHLO information see [StableHLO - or](https://openxla.org/stablehlo/spec#or)

## Outfeed

See also
[`XlaBuilder::Outfeed`](https://github.com/openxla/xla/tree/main/xla/hlo/builder/xla_builder.h)

Writes inputs to the outfeed.

**`Outfeed(operand, shape_with_layout, outfeed_config)`**

| Arguments        | Type            | Semantics                                                    |
| ---------------- | --------------- | ------------------------------------------------------------ |
| `operand`        | `XlaOp`         | array of type `T`                                            |
| `shape_with_layout`     | `Shape`            | Defines the layout of the data transferred                   |
| `outfeed_config` | `string` | Constant of config for the Outfeed instruction |

`shape_with_layout` communicates the laid out shape that we want to outfeed.

For StableHLO information see [StableHLO - outfeed](https://openxla.org/stablehlo/spec#outfeed)

## Pad

See also
[`XlaBuilder::Pad`](https://github.com/openxla/xla/tree/main/xla/hlo/builder/xla_builder.h)

**`Pad(operand, padding_value, padding_config)`**

| Arguments        | Type            | Semantics                                                    |
| ---------------- | --------------- | ------------------------------------------------------------ |
| `operand`        | `XlaOp`         | array of type `T`                                            |
| `padding_value`  | `XlaOp`         | scalar of type `T` to fill in the added padding              |
| `padding_config` | `PaddingConfig` | padding amount on both edges (low, high) and between the elements of each dimension |

Expands the given `operand` array by padding around the array as well as between
the elements of the array with the given `padding_value`. `padding_config`
specifies the amount of edge padding and the interior padding for each
dimension.

`PaddingConfig` is a repeated field of `PaddingConfigDimension`, which contains
three fields for each dimension: `edge_padding_low`, `edge_padding_high`, and
`interior_padding`.

`edge_padding_low` and `edge_padding_high` specify the amount of padding added
at the low-end (next to index 0) and the high-end (next to the highest index) of
each dimension respectively. The amount of edge padding can be negative -- the
absolute value of negative padding indicates the number of elements to remove
from the specified dimension.

`interior_padding` specifies the amount of padding added between any two
elements in each dimension; it may not be negative. Interior padding occurs
logically before edge padding, so in the case of negative edge padding, elements
are removed from the interior-padded operand.

This operation is a no-op if the edge padding pairs are all (0, 0) and the
interior padding values are all 0. The figure below shows examples of different
`edge_padding` and `interior_padding` values for a two-dimensional array.

![](images/ops_pad.png)

For StableHLO information see [StableHLO - pad](https://openxla.org/stablehlo/spec#pad)

## Parameter

See also [`XlaBuilder::Parameter`](https://github.com/openxla/xla/tree/main/xla/hlo/builder/xla_builder.h)

`Parameter` represents an argument input to a computation.

>**Note:** `Parameter` is only found in HLO. It is not found in StableHLO. 

## PartitionID

See also [`XlaBuilder::BuildPartitionId`](https://github.com/openxla/xla/tree/main/xla/hlo/builder/xla_builder.h)

Produces `partition_id` of the current process.

**`PartitionID(shape)`** 

| Arguments | Type    | Semantics         |
| --------- | ------- | ----------------- |
| `shape`   | `Shape` | Shape of the data |

`PartitionID` may appear in HLO dumps but it is not intended to be
constructed manually by end users.

For StableHLO information see [StableHLO - partition_id](https://openxla.org/stablehlo/spec#partition_id)

## PopulationCount

See also [`XlaBuilder::PopulationCount`](https://github.com/openxla/xla/tree/main/xla/hlo/builder/xla_builder.h)

Computes the number of bits set in each
element of `operand`.

**`PopulationCount(operand)`** 

| Arguments | Type    | Semantics                   |
| --------- | ------- | --------------------------- |
| `operand` | `XlaOp` | The operand to the function |

For StableHLO information see [StableHLO - popcnt](https://openxla.org/stablehlo/spec#popcnt)

## Pow

See also [`XlaBuilder::Pow`](https://github.com/openxla/xla/tree/main/xla/hlo/builder/xla_builder.h)

Performs element-wise exponentiation of `lhs`  by `rhs`.

**`Pow(lhs, rhs)`**

| Arguments | Type      | Semantics                               |
| --------- | --------- | --------------------------------------- |
| lhs  | XlaOp| Left-hand-side operand: array of type T |
| rhs  | XlaOp| Left-hand-side operand: array of type T |

The arguments' shapes have to be either similar or compatible. See the [broadcasting](broadcasting.md) documentation about what it means for shapes to be compatible. The result of an operation has a shape which is the result of  broadcasting the two input arrays. In this variant, operations between arrays of different ranks are *not* supported, unless one of the operands is a scalar.

An alternative variant with different-dimensional broadcasting support exists for Pow:

**`Pow(lhs,rhs, broadcast_dimensions)`**

| Arguments               | Type                  | Semantics                                                    |
| ----------------------- | --------------------- | ------------------------------------------------------------ |
| lhs                | XlaOp            | Left-hand-side operand: array of type T                      |
| rhs                | XlaOp            | Left-hand-side operand: array of type T                      |
| broadcast_dimension| ArraySlice<int64>| Which dimension in the target shape each dimension of the operand shape corresponds to |

This variant of the operation should be used for arithmetic operations between arrays of different ranks (such as adding a matrix to a vector).

The additional broadcast_dimensions operand is a slice of integers specifying the dimensions to use for broadcasting the operands. The semantics are described in detail on the [broadcasting page](broadcasting.md).

For StableHLO information see [StableHLO - power](https://openxla.org/stablehlo/spec#power)


## Real

See also [`XlaBuilder::Real`](https://github.com/openxla/xla/tree/main/xla/hlo/builder/xla_builder.h)

Element-wise real part of a complex (or real) shape.
`x -> real(x)`. If the operand is a floating point type, returns the same value.

**`Real(operand)`** 

| Arguments | Type    | Semantics                   |
| --------- | ------- | --------------------------- |
| `operand` | `XlaOp` | The operand to the function |

For StableHLO information see [StableHLO - real](https://openxla.org/stablehlo/spec#real)

## Recv

See also
[`XlaBuilder::Recv`](https://github.com/openxla/xla/tree/main/xla/hlo/builder/xla_builder.h)

`Recv`, `RecvWithTokens`, `RecvToHost` are operations that serve as
communication primitives in HLO. These ops typically appear in HLO dumps as part
of low-level input/output or cross-device transfer, but they are not intended to
be constructed manually by end users.

**`Recv(shape, handle)`**

| Arguments | Type            | Semantics                                 |
| --------- | --------------- | ----------------------------------------- |
| `shape`   | `Shape`         | shape of the data to receive              |
| `handle`  | `ChannelHandle` | unique identifier for each send/recv pair |

Receives data of the given shape from a `Send` instruction in another
computation that shares the same channel handle. Returns a
XlaOp for the received data.

For StableHLO information see [StableHLO - recv](https://openxla.org/stablehlo/spec#recv)

### RecvDone

See also
[`HloInstruction::CreateRecv` and `HloInstruction::CreateRecvDone`](https://github.com/openxla/xla/tree/main/xla/hlo/ir/hlo_instruction.h)

Similar to [`Send`](#send), the client API of `Recv` operation represents synchronous communication.
However, the instruction is internally decomposed into 2 HLO instructions
(`Recv` and `RecvDone`) to enable asynchronous data transfers. 

**`Recv(const Shape& shape, int64 channel_id)`**

Allocates resources required to receive data from a [`Send`](#send) instruction with the
same channel_id. Returns a context for the allocated resources, which is used
by a following `RecvDone` instruction to wait for the completion of the data
transfer. The context is a tuple of {receive buffer (shape), request identifier
(U32)} and it can only be used by a `RecvDone` instruction.

Given a context created by a `Recv` instruction, waits for the data transfer to
complete and return the received data.

>**Note:** `RecvDone` is only found in HLO. It is not found in StableHLO. 

## Reduce

See also
[`XlaBuilder::Reduce`](https://github.com/openxla/xla/tree/main/xla/hlo/builder/xla_builder.h)

Applies a reduction function to one or more arrays in parallel.

**`Reduce(operands..., init_values..., computation, dimensions_to_reduce)`**

| Arguments              | Type                  | Semantics                                                    |
| :--------------------- | :-------------------- | :----------------------------------------------------------- |
| `operands`             | Sequence of N `XlaOp` | N arrays of types `T_0,..., T_{N-1}`.                        |
| `init_values`          | Sequence of N `XlaOp` | N scalars of types `T_0,..., T_{N-1}`.                       |
| `computation`          | `XlaComputation`      | computation of type `T_0,..., T_{N-1}, T_0, ...,T_{N-1} ->` `Collate(T_0,..., T_{N-1})`. |
| `dimensions_to_reduce` | `int64` array         | unordered array of dimensions to reduce.                     |

Where:

*   N is required to be greater or equal to 1.
*   The computation has to be "roughly" associative (see below).
*   All input arrays must have the same dimensions.
*   All initial values have to form an identity under `computation`.
*   If `N = 1`, `Collate(T)` is `T`.
*   If `N > 1`, `Collate(T_0, ..., T_{N-1})` is a tuple of `N` elements of type
    `T`.

This operation reduces one or more dimensions of each input array into scalars.
The number of dimensions of each returned array is
`number_of_dimensions(operand) - len(dimensions)`. The output of the op is
`Collate(Q_0, ..., Q_N)` where `Q_i` is an array of type `T_i`, the
dimensions of which are described below.

Different backends are allowed to reassociate the reduction computation. This
can lead to numerical differences, as some reduction functions like addition are
not associative for floats.
However, if the range of the data is limited, floating-point addition is close
enough to be associative for most practical uses.

For StableHLO information see [StableHLO - reduce](https://openxla.org/stablehlo/spec#reduce)

### Examples

When reducing across one dimension in a single 1D array with values `[10, 11,
12, 13]`, with reduction function `f` (this is `computation`) then that could be
computed as

`f(10, f(11, f(12, f(init_value, 13)))`

but there are also many other possibilities, e.g.

`f(init_value, f(f(10, f(init_value, 11)), f(f(init_value, 12), f(init_value, 13))))`

The following is a rough pseudo-code example of how reduction could be
implemented, using summation as the reduction computation with an initial value
of 0.

```python
result_shape <- remove all dims in dimensions from operand_shape

# Iterate over all elements in result_shape. The number of r's here is equal
# to the number of dimensions of the result.
for r0 in range(result_shape[0]), r1 in range(result_shape[1]), ...:
  # Initialize this result element
  result[r0, r1...] <- 0

  # Iterate over all the reduction dimensions
  for d0 in range(dimensions[0]), d1 in range(dimensions[1]), ...:
    # Increment the result element with the value of the operand's element.
    # The index of the operand's element is constructed from all ri's and di's
    # in the right order (by construction ri's and di's together index over the
    # whole operand shape).
    result[r0, r1...] += operand[ri... di]
```

Here's an example of reducing a 2D array (matrix). The shape has 2 dimensions,
dimension 0 of size 2 and dimension 1 of size 3:

![](images/ops_2d_matrix.png)

Results of reducing dimensions 0 or 1 with an "add" function:

![](images/ops_reduce_from_2d_matrix.png)

Note that both reduction results are 1D arrays. The diagram shows one as column
and another as row just for visual convenience.

For a more complex example, here is a 3D array. Its number of dimensions is 3,
dimension 0 of size 4, dimension 1 of size 2 and dimension 2 of size 3. For
simplicity, the values 1 to 6 are replicated across dimension 0.

![](images/ops_reduce_from_3d_matrix.png)

Similarly to the 2D example, we can reduce just one dimension. If we reduce
dimension 0, for example, we get a 2-dimensional array where all values across
dimension 0 were folded into a scalar:

```text
|  4   8  12 |
| 16  20  24 |
```

If we reduce dimension 2, we also get a 2-dimensional array where all values
across dimension 2 were folded into a scalar:

```text
| 6  15 |
| 6  15 |
| 6  15 |
| 6  15 |
```

Note that the relative order between the remaining dimensions in the input is
preserved in the output, but some dimensions may get assigned new numbers (since
the number of dimensions changes).

We can also reduce multiple dimensions. Add-reducing dimensions 0 and 1 produces
the 1D array `[20, 28, 36]`.

Reducing the 3D array over all its dimensions produces the scalar `84`.

### Variadic Reduce

When `N > 1`, reduce function application is slightly more complex, as it is
applied simultaneously to all inputs. The operands are supplied to the
computation in the following order:

*   Running reduced value for the first operand
*   ...
*   Running reduced value for the N'th operand
*   Input value for the first operand
*   ...
*   Input value for the N'th operand

For example, consider the following reduction function, which can be used to
compute the max and the argmax of a 1-D array in parallel:

```python
f: (Float, Int, Float, Int) -> Float, Int
f(max, argmax, value, index):
  if value >= max:
    return (value, index)
  else:
    return (max, argmax)
```

For 1-D Input arrays `V = Float[N], K = Int[N]`, and init values
`I_V = Float, I_K =  Int`, the result `f_(N-1)` of reducing across the only
input dimension is equivalent to the following recursive application:

```python
f_0 = f(I_V, I_K, V_0, K_0)
f_1 = f(f_0.first, f_0.second, V_1, K_1)
...
f_(N-1) = f(f_(N-2).first, f_(N-2).second, V_(N-1), K_(N-1))
```

Applying this reduction to an array of values, and an array of sequential
indices (i.e. iota), will co-iterate over the arrays, and return a tuple
containing the maximal value and the matching index.

## ReducePrecision

See also
[`XlaBuilder::ReducePrecision`](https://github.com/openxla/xla/tree/main/xla/hlo/builder/xla_builder.h)

Models the effect of converting floating-point values to a lower-precision
format (such as IEEE-FP16) and back to the original format. The number of
exponent and mantissa bits in the lower-precision format can be specified
arbitrarily, although all bit sizes may not be supported on all hardware
implementations.

**`ReducePrecision(operand, exponent_bits, mantissa_bits)`**

| Arguments       | Type    | Semantics                                         |
| --------------- | ------- | ------------------------------------------------- |
| `operand`       | `XlaOp` | array of floating-point type `T`.                 |
| `exponent_bits` | `int32` | number of exponent bits in lower-precision format |
| `mantissa_bits` | `int32` | number of mantissa bits in lower-precision format |

The result is an array of type `T`. The input values are rounded to the nearest
value representable with the given number of mantissa bits (using "ties to even"
semantics), and any values that exceed the range specified by the number of
exponent bits are clamped to positive or negative infinity. `NaN` values are
retained, although they may be converted to canonical `NaN` values.

The lower-precision format must have at least one exponent bit (in order to
distinguish a zero value from an infinity, since both have a zero mantissa), and
must have a non-negative number of mantissa bits. The number of exponent or
mantissa bits may exceed the corresponding value for type `T`; the corresponding
portion of the conversion is then simply a no-op.

For StableHLO information see [StableHLO - reduce_precision](https://openxla.org/stablehlo/spec#reduce_precision)

## ReduceScatter

See also
[`XlaBuilder::ReduceScatter`](https://github.com/openxla/xla/tree/main/xla/hlo/builder/xla_builder.h)

ReduceScatter is a collective operation that effectively does an AllReduce and
then scatters the result by splitting it into `shard_count` blocks along the
`scatter_dimension` and replica `i` in the replica group receives the `ith`
shard.

**`ReduceScatter(operand, computation, scatter_dimension, shard_count,
replica_groups, channel_id, layout, use_global_device_ids)`**

| Arguments               | Type                         | Semantics                                                    |
| :---------------------- | :--------------------------- | :----------------------------------------------------------- |
| `operand`               | `XlaOp`                      | Array or a non-empty tuple of arrays to reduce across replicas. |
| `computation`           | `XlaComputation`             | Reduction computation                                        |
| `scatter_dimension`     | `int64`                      | Dimension to scatter.                                        |
| `shard_count`           | `int64`                      | Number of blocks to split `scatter_dimension`                |
| `replica_groups`        | vector of vectors of `int64` | Groups between which the reductions are performed            |
| `channel_id`            | optional `int64`             | Optional channel ID for cross-module communication           |
| `layout`                | optional `Layout`            | user-specified memory layout                                 |
| `use_global_device_ids` | optional `bool`              | user-specified flag                                          |

-   When `operand` is a tuple of arrays, the reduce-scatter is performed on each
    element of the tuple.
-   `replica_groups` is a list of replica groups between which the reduction is
    performed (replica id for the current replica can be retrieved using
    [`ReplicaId`](#replicaid)). The order of replicas in each group determines
    the order in which the all-reduce result will be scattered. `replica_groups`
    must either be empty (in which case all replicas belong to a single group),
    or contain the same number of elements as the number of replicas. When there
    are more than one replica groups, they all must be of the same size. For
    example, `replica_groups = {0, 2}, {1, 3}` performs reduction between the
    replicas `0` and `2`, and `1` and `3` and then scatters the result.
-   `shard_count` is the size of each replica group. We need this in cases where
    `replica_groups` are empty. If `replica_groups` is not empty, `shard_count`
    must be equal to the size of each replica group.
-   `channel_id` is used for cross-module communication: only `reduce-scatter`
    operations with the same `channel_id` can communicate with each other.
-   `layout` See
    [xla::shapes for more information on layouts.](https://openxla.org/xla/shapes)
-   `use_global_device_ids` is a user-specified flag. When `false`(default) the
    numbers in `replica_groups` are [`ReplicaId`](#replicaid) when `true` the
    `replica_groups` represent a global id of (`ReplicaID`*`partition_count` +
    `partition_id`). For example:
    -   With 2 replicas and 4 partitions,
    -   replica_groups={{0,1,4,5},{2,3,6,7}} and use_global_device_ids=true
    -   group[0] = (0,0), (0,1), (1,0), (1,1)
    -   group[1] = (0,2), (0,3), (1,2), (1,3)
    -   where each pair is (replica_id, partition_id).

The output shape is the input shape with the `scatter_dimension` made
`shard_count` times smaller. For example, if there are two replicas and the
operand has the value `[1.0, 2.25]` and `[3.0, 5.25]` respectively on the two
replicas, then the output value from this op where `scatter_dim` is `0` will be
`[4.0]` for the first replica and `[7.5]` for the second replica.

For StableHLO information see [StableHLO - reduce_scatter](https://openxla.org/stablehlo/spec#reduce_scatter)

### ReduceScatter - Example 1 - StableHLO

![An example of ReduceScatter dataflow for StableHLO](images/ops_reduce_scatter_1.svg)

In the above example, there are 2 replicas participating in the ReduceScatter.
On each replica, the operand has shape f32[2,4]. An all-reduce (sum) is
performed across the replicas, producing a reduced value of shape f32[2,4] on
each replica. This reduced value is then split into 2 parts along dimension 1,
so each part has shape f32[2,2]. Each replica within the process group receives
the part corresponding to its position in the group. As a result, the output on
each replica has shape f32[2,2].

## ReduceWindow

See also
[`XlaBuilder::ReduceWindow`](https://github.com/openxla/xla/tree/main/xla/hlo/builder/xla_builder.h)

Applies a reduction function to all elements in each window of a sequence of N
multi-dimensional arrays, producing a single or a tuple of N multi-dimensional
arrays as output. Each output array has the same number of elements as the
number of valid positions of the window. A pooling layer can be expressed as a
`ReduceWindow`. Similar to [`Reduce`](#reduce), the applied `computation` is
always passed the `init_values` on the left-hand side.

**`ReduceWindow(operands..., init_values..., computation, window_dimensions,
window_strides, padding)`**

| Arguments           | Type                | Semantics                                                    |
| ------------------- | ------------------- | ------------------------------------------------------------ |
| `operands`          | `N XlaOps`          | A sequence of N multi-dimensional arrays of types `T_0,..., T_{N-1}`, each representing the base area on which the window is placed. |
| `init_values`       | `N XlaOps`          | The N starting values for the reduction, one for each of the N operands. See [Reduce](#reduce) for details. |
| `computation`       | `XlaComputation`    | Reduction function of type `T_0, ..., T_{N-1}, T_0, ..., T_{N-1} -> Collate(T_0, ..., T_{N-1})`, to apply to elements in each window of all the input operands. |
| `window_dimensions` | `ArraySlice<int64>` | array of integers for window dimension values                |
| `window_strides`    | `ArraySlice<int64>` | array of integers for window stride values                   |
| `base_dilations`    | `ArraySlice<int64>` | array of integers for base dilation values                   |
| `window_dilations`  | `ArraySlice<int64>` | array of integers for window dilation values                 |
| `padding`           | `Padding`           | padding type for window (Padding::kSame, which pads so as to have the same output shape as input if the stride is 1, or Padding::kValid, which uses no padding and "stops" the window once it no longer fits) |

Where:

*   N is required to be greater or equal to 1.
*   All input arrays must have the same dimensions.
*   If `N = 1`, `Collate(T)` is `T`.
*   If `N > 1`, `Collate(T_0, ..., T_{N-1})` is a tuple of `N` elements of type
    `(T0,...T{N-1})`.

For StableHLO information see [StableHLO - reduce_window](https://openxla.org/stablehlo/spec#reduce_window)

### ReduceWindow - Example 1

Input is a matrix of size [4x6] and both window_dimensions and
window_stride_dimensions are [2x3].

```cpp
// Create a computation for the reduction (maximum).
XlaComputation max;
{
  XlaBuilder builder(client_, "max");
  auto y = builder.Parameter(0, ShapeUtil::MakeShape(F32, {}), "y");
  auto x = builder.Parameter(1, ShapeUtil::MakeShape(F32, {}), "x");
  builder.Max(y, x);
  max = builder.Build().value();
}

// Create a ReduceWindow computation with the max reduction computation.
XlaBuilder builder(client_, "reduce_window_2x3");
auto shape = ShapeUtil::MakeShape(F32, {4, 6});
auto input = builder.Parameter(0, shape, "input");
builder.ReduceWindow(
    input,
    /*init_val=*/builder.ConstantLiteral(LiteralUtil::MinValue(F32)),
    *max,
    /*window_dimensions=*/{2, 3},
    /*window_stride_dimensions=*/{2, 3},
    Padding::kValid);
```

![](images/ops_reduce_window.png)

Stride of 1 in a dimension specifies that the position of a window in the
dimension is 1 element away from its adjacent window. In order to specify that
no windows overlap with each other, window_stride_dimensions should be equal to
window_dimensions. The figure below illustrates the use of two different stride
values. Padding is applied to each dimension of the input and the calculations
are the same as though the input came in with the dimensions it has after
padding.

![](images/ops_reduce_window_stride.png)

For a non-trivial padding example, consider computing reduce-window minimum
(initial value is `MAX_FLOAT`) with dimension `3` and stride `2` over the input
array `[10000, 1000, 100, 10, 1]`. Padding `kValid` computes minimums over two
_valid_ windows: `[10000, 1000, 100]` and `[100, 10, 1]`, resulting in the
output `[100, 1]`. Padding `kSame` first pads the array so that the shape after
the reduce-window would be the _same_ as input for stride one by adding initial
elements on both sides, getting `[MAX_VALUE, 10000, 1000, 100, 10, 1,
MAX_VALUE]`. Running reduce-window over the padded array operates on three
windows `[MAX_VALUE, 10000, 1000]`, `[1000, 100, 10]`, `[10, 1, MAX_VALUE]`, and
yields `[1000, 10, 1]`.

The evaluation order of the reduction function is arbitrary and may be
non-deterministic. Therefore, the reduction function should not be overly
sensitive to reassociation. See the discussion about associativity in the
context of [`Reduce`](#reduce) for more details.

### ReduceWindow - Example 2 - StableHLO

![A example of ReduceWindow dataflow for StableHLO](images/ops_reduce_window_2.svg)

In the above example:

Input) The operand has an input shape of S32[3,2]. With a values of
`[[1,2],[3,4],[5,6]]`

Step 1) Base dilation with factor 2 along the row dimension inserts holes
between each row of the operand. Padding of 2 rows at the top and 1 row at the
bottom is applied after dilation. As a result, the tensor becomes taller.

Step 2) A window of shape [2,1] is defined, with window dilation [3,1]. This
means each window selects two elements from the same column, but the second
element is taken three rows below the first rather than directly beneath it.

Step 3) The windows are then slid across the operand with stride [4,1]. This
causes the window to move down four rows at a time, while shifting one column at
a time horizontally. Padding cells are filled with the `init_value` (in this
case `init_value = 0`). Values 'falling into' dilation cells are ignored.
Because of the stride and padding, some windows overlap only zeros and holes,
while others overlap real input values.

Step 4) Within each window, the elements are combined using the reduction
function (a, b) → a + b, starting from an initial value of 0. The top two
windows see only padding and holes, so their results are 0. The bottom windows
capture the values 3 and 4 from the input and return those as results.

Results) The final output has shape S32[2,2], with values: `[[0,0],[3,4]]`

## Rem

See also [`XlaBuilder::Rem`](https://github.com/openxla/xla/tree/main/xla/hlo/builder/xla_builder.h)

Performs element-wise remainder of dividend `lhs` and divisor `rhs`.

The sign of the result is taken from the dividend, and the absolute value of the result is always less than the divisor's absolute value.

**`Rem(lhs, rhs)`**

| Arguments | Type      | Semantics                               |
| --------- | --------- | --------------------------------------- |
| lhs  | XlaOp| Left-hand-side operand: array of type T |
| rhs  | XlaOp| Left-hand-side operand: array of type T |

The arguments' shapes have to be either similar or compatible. See the [broadcasting](broadcasting.md) documentation about what it means for shapes to be compatible. The result of an operation has a shape which is the result of  broadcasting the two input arrays. In this variant, operations between arrays of different ranks are *not* supported, unless one of the operands is a scalar.

An alternative variant with different-dimensional broadcasting support exists for Rem:

**`Rem(lhs,rhs, broadcast_dimensions)`**

| Arguments               | Type                  | Semantics                                                    |
| ----------------------- | --------------------- | ------------------------------------------------------------ |
| lhs                | XlaOp            | Left-hand-side operand: array of type T                      |
| rhs                | XlaOp            | Left-hand-side operand: array of type T                      |
| broadcast_dimension| ArraySlice<int64>| Which dimension in the target shape each dimension of the operand shape corresponds to |

This variant of the operation should be used for arithmetic operations between arrays of different ranks (such as adding a matrix to a vector).

The additional broadcast_dimensions operand is a slice of integers specifying the dimensions to use for broadcasting the operands. The semantics are described in detail on the [broadcasting page](broadcasting.md).

For StableHLO information see [StableHLO - remainder](https://openxla.org/stablehlo/spec#remainder)

## ReplicaId

See also
[`XlaBuilder::ReplicaId`](https://github.com/openxla/xla/tree/main/xla/hlo/builder/xla_builder.h)

Returns the unique ID (U32 scalar) of the replica.

**`ReplicaId()`**

The unique ID of each replica is an unsigned integer in the interval `[0, N)`,
where `N` is the number of replicas. Since all the replicas are running the same
program, a `ReplicaId()` call in the program will return a different value on
each replica.

For StableHLO information see [StableHLO - replica_id](https://openxla.org/stablehlo/spec#replica_id)

## Reshape

See also
[`XlaBuilder::Reshape`](https://github.com/openxla/xla/tree/main/xla/hlo/builder/xla_builder.h)
and the [`Collapse`](#collapse) operation.

Reshapes the dimensions of an array into a new configuration.

**`Reshape(operand, dimensions)`**

| Arguments    | Type           | Semantics                         |
| ------------ | -------------- | --------------------------------- |
| `operand`    | `XlaOp`        | array of type T                   |
| `dimensions` | `int64` vector | vector of sizes of new dimensions |

Conceptually, reshape first flattens an array into a one-dimensional vector of
data values, and then refines this vector into a new shape. The input arguments
are an arbitrary array of type T, a compile-time-constant vector of dimension
indices, and a compile-time-constant vector of dimension sizes for the result.
The `dimensions` vector determines the size of the output array. The value at
index 0 in `dimensions` is the size of dimension 0, the value at index 1 is the
size of dimension 1, and so on. The product of the `dimensions` dimensions must
equal the product of the operand's dimension sizes. When refining the collapsed
array into the multidimensional array defined by `dimensions`, the dimensions in
`dimensions` are ordered from slowest varying (most major) and to fastest
varying (most minor).

For example, let v be an array of 24 elements:

```cpp
let v = f32[4x2x3] {{{10, 11, 12}, {15, 16, 17}},
                    {{20, 21, 22}, {25, 26, 27}},
                    {{30, 31, 32}, {35, 36, 37}},
                    {{40, 41, 42}, {45, 46, 47}}};

let v012_24 = Reshape(v, {24});
then v012_24 == f32[24] {10, 11, 12, 15, 16, 17, 20, 21, 22, 25, 26, 27,
                         30, 31, 32, 35, 36, 37, 40, 41, 42, 45, 46, 47};

let v012_83 = Reshape(v, {8,3});
then v012_83 == f32[8x3] {{10, 11, 12}, {15, 16, 17},
                          {20, 21, 22}, {25, 26, 27},
                          {30, 31, 32}, {35, 36, 37},
                          {40, 41, 42}, {45, 46, 47}};
```

As a special case, reshape can transform a single-element array to a scalar and
vice versa. For example,

```cpp
Reshape(f32[1x1] {{5}}, {}) == 5;
Reshape(5, {1,1}) == f32[1x1] {{5}};
```

For StableHLO information see [StableHLO - reshape](https://openxla.org/stablehlo/spec#reshape)

### Reshape (explicit)

See also
[`XlaBuilder::Reshape`](https://github.com/openxla/xla/tree/main/xla/hlo/builder/xla_builder.h)

**`Reshape(shape, operand)`**

Reshape op that uses an explicit target shape.

| Arguments | Type    | Semantics              |
| --------- | ------- | ---------------------- |
| `shape`   | `Shape` | Output shape of type T |
| `operand` | `XlaOp` | array of type T        |

## Rev (reverse)

See also
[`XlaBuilder::Rev`](https://github.com/openxla/xla/tree/main/xla/hlo/builder/xla_builder.h)

**`Rev(operand, dimensions)`**

| Arguments    | Type                | Semantics             |
| ------------ | ------------------- | --------------------- |
| `operand`    | `XlaOp`             | array of type T       |
| `dimensions` | `ArraySlice<int64>` | dimensions to reverse |

Reverses the order of elements in the `operand` array along the specified
`dimensions`, generating an output array of the same shape. Each element of the
operand array at a multidimensional index is stored into the output array at a
transformed index. The multidimensional index is transformed by reversing the
index in each dimension to be reversed (i.e., if a dimension of size N is one of
the reversing dimensions, its index i is transformed into N - 1 - i).

One use for the `Rev` operation is to reverse the convolution weight array along
the two window dimensions during the gradient computation in neural networks.

For StableHLO information see [StableHLO - reverse](https://openxla.org/stablehlo/spec#reverse)

## RngNormal

See also
[`XlaBuilder::RngNormal`](https://github.com/openxla/xla/tree/main/xla/hlo/builder/xla_builder.h)

Constructs an output of a given shape with random numbers generated following
the $N(\mu, \sigma)$ normal distribution. The parameters $\mu$ and $\sigma$, and
output shape have to have a floating point elemental type. The parameters
furthermore have to be scalar valued.

**`RngNormal(mu, sigma, shape)`**

| Arguments | Type    | Semantics                                                   |
| --------- | ------- | ----------------------------------------------------------- |
| `mu`      | `XlaOp` | Scalar of type T specifying mean of generated numbers       |
| `sigma`   | `XlaOp` | Scalar of type T specifying standard deviation of generated |
| `shape`   | `Shape` | Output shape of type T                                      |

For StableHLO information see [StableHLO - rng](https://openxla.org/stablehlo/spec#rng)

## RngUniform

See also
[`XlaBuilder::RngUniform`](https://github.com/openxla/xla/tree/main/xla/hlo/builder/xla_builder.h)

Constructs an output of a given shape with random numbers generated following
the uniform distribution over the interval $[a,b)$. The parameters and output
element type have to be a boolean type, an integral type or a floating point
types, and the types have to be consistent. The CPU and GPU backends currently
only support F64, F32, F16, BF16, S64, U64, S32 and U32. Furthermore, the
parameters need to be scalar valued. If $b <= a$ the result is
implementation-defined.

**`RngUniform(a, b, shape)`**

| Arguments | Type    | Semantics                                           |
| --------- | ------- | --------------------------------------------------- |
| `a`       | `XlaOp` | Scalar of type T specifying lower limit of interval |
| `b`       | `XlaOp` | Scalar of type T specifying upper limit of interval |
| `shape`   | `Shape` | Output shape of type T                              |

For StableHLO information see [StableHLO - rng](https://openxla.org/stablehlo/spec#rng)

## RngBitGenerator

See also [`XlaBuilder::RngBitGenerator`](https://github.com/openxla/xla/tree/main/xla/hlo/builder/xla_builder.h)

Generates an output with a given shape filled with uniform random bits using the
specified algorithm (or backend default) and returns an updated state (with the
same shape as initial state) and the generated random data.

Initial state is the initial state of the current random number generation. It
and the required shape and valid values are dependent on the algorithm used.

The output is guaranteed to be a deterministic function of the initial state but
it is *not* guaranteed to be deterministic between backends and different
compiler versions.

**`RngBitGenerator(algorithm, initial_state, shape)`**

| Arguments       | Type              | Semantics                             |
| --------------- | ----------------- | ------------------------------------- |
| `algorithm`     | `RandomAlgorithm` | PRNG algorithm to be used.            |
| `initial_state` | `XlaOp`           | Initial state for the PRNG algorithm. |
| `shape`         | `Shape`           | Output shape for generated data.      |

Available values for `algorithm`:

-   `rng_default`: Backend specific algorithm with backend specific shape
    requirements.

-   `rng_three_fry`: ThreeFry counter-based PRNG algorithm. The `initial_state`
    shape is `u64[2]` with arbitrary values.
    [Salmon et al. SC 2011. Parallel random numbers: as easy as 1, 2, 3.](http://www.thesalmons.org/john/random123/papers/random123sc11.pdf)

-   `rng_philox`: Philox algorithm to generate random numbers in parallel. The
    `initial_state` shape is `u64[3]` with arbitrary values.
    [Salmon et al. SC 2011. Parallel random numbers: as easy as 1, 2, 3.](http://www.thesalmons.org/john/random123/papers/random123sc11.pdf)

For StableHLO information see [StableHLO - rng_bit_generator](https://openxla.org/stablehlo/spec#rng_bit_generator)

## RngGetAndUpdateState

See also
[`HloInstruction::CreateRngGetAndUpdateState`](https://github.com/openxla/xla/tree/main/xla/hlo/ir/hlo_instruction.h)

The API of the various `Rng` operations are internally decomposed into HLO instructions including `RngGetAndUpdateState`. 

`RngGetAndUpdateState` serves as a primitive in HLO. This op may appear in
HLO dumps, but it is not intended to be constructed manually by end users.

>**Note:** `RngGetAndUpdateState` is only found in HLO. It is not found in StableHLO. 

## Round

See also [`XlaBuilder::Round`](https://github.com/openxla/xla/tree/main/xla/hlo/builder/xla_builder.h)

Element-wise rounding, ties away from zero.

**`Round(operand)`** 

| Arguments | Type    | Semantics                   |
| --------- | ------- | --------------------------- |
| `operand` | `XlaOp` | The operand to the function |

### RoundNearestAfz

See also [`XlaBuilder::RoundNearestAfz`](https://github.com/openxla/xla/tree/main/xla/hlo/builder/xla_builder.h)

Performs element-wise rounding towards the nearest integer, breaking ties away from zero.

**`RoundNearestAfz(operand)`**

| Arguments | Type    | Semantics                   |
| --------- | ------- | --------------------------- |
| `operand` | `XlaOp` | The operand to the function |

For StableHLO information see [StableHLO - round_nearest_afz](https://openxla.org/stablehlo/spec#round_nearest_afz)

### RoundNearestEven

See also [`XlaBuilder::RoundNearestEven`](https://github.com/openxla/xla/tree/main/xla/hlo/builder/xla_builder.h)

Element-wise rounding, ties to the nearest even.

**`RoundNearestEven(operand)`** 

| Arguments | Type    | Semantics                   |
| --------- | ------- | --------------------------- |
| `operand` | `XlaOp` | The operand to the function |

For StableHLO information see [StableHLO - round_nearest_even](https://openxla.org/stablehlo/spec#round_nearest_even)

## Rsqrt

See also [`XlaBuilder::Rsqrt`](https://github.com/openxla/xla/tree/main/xla/hlo/builder/xla_builder.h)

Element-wise reciprocal of square root operation
`x -> 1.0 / sqrt(x)`.

**`Rsqrt(operand)`**

| Arguments | Type    | Semantics                   |
| --------- | ------- | --------------------------- |
| `operand` | `XlaOp` | The operand to the function |


Rsqrt also supports the optional `result_accuracy` argument:

**`Rsqrt(operand, result_accuracy)`** 

| Arguments         | Type                      | Semantics                                                    |
| ----------------- | ------------------------- | ------------------------------------------------------------ |
| `operand`         | `XlaOp`                   | The operand to the function                                  |
| `result_accuracy` | optional `ResultAccuracy` | The types of accuracy the user can request for unary ops with multiple  implementations |

For more information on `result_accuracy` see
[Result Accuracy](https://github.com/openxla/stablehlo/blob/main/rfcs/20241015-result-accuracy.md)

For StableHLO information see [StableHLO - rsqrt](https://openxla.org/stablehlo/spec#rsqrt)

## Scatter

See also
[`XlaBuilder::Scatter`](https://github.com/openxla/xla/tree/main/xla/hlo/builder/xla_builder.h)

The XLA scatter operation generates a sequence of results which are the values
of the input array `operands`, with several slices (at indices specified by
`scatter_indices`) updated with the sequence of values in `updates` using
`update_computation`.

**`Scatter(operands..., scatter_indices, updates..., update_computation,
dimension_numbers, indices_are_sorted, unique_indices)`**

| Arguments                      | Type                      | Semantics                                                    |
| ------------------------------ | ------------------------- | ------------------------------------------------------------ |
| `operands`                     | Sequence of N `XlaOp`     | N arrays of types `T_0, ..., T_N` to be scattered into.      |
| `scatter_indices`              | `XlaOp`                   | Array containing the starting indices of the slices that must be scattered to. |
| `updates`                      | Sequence of N `XlaOp`     | N arrays of types `T_0, ..., T_N`. `updates[i]` contains the values that must be used for scattering `operands[i]`. |
| `update_computation`           | `XlaComputation`          | Computation to be used for combining the existing values in the input array and the updates during scatter. This computation should be of type `T_0, ..., T_N, T_0, ..., T_N -> Collate(T_0, ..., T_N)`. |
| `index_vector_dim`             | `int64`                   | The dimension in `scatter_indices` that contains the starting indices. |
| `update_window_dims`           | `ArraySlice<int64>`       | The set of dimensions in `updates` shape that are *window dimensions*. |
| `inserted_window_dims`         | `ArraySlice<int64>`       | The set of *window dimensions* that must be inserted into `updates` shape. |
| `scatter_dims_to_operand_dims` | `ArraySlice<int64>`       | A dimensions map from the scatter indices to the operand index space. This array is interpreted as mapping `i` to `scatter_dims_to_operand_dims[i]` . It has to be one-to-one and total. |
| `dimension_number`             | `ScatterDimensionNumbers` | Dimension numbers for scatter operation                      |
| `indices_are_sorted`           | `bool`                    | Whether the indices are guaranteed to be sorted by the caller. |
| `unique_indices`               | `bool`                    | Whether the indices are guaranteed to be unique by the caller. |

Where:

* N is required to be greater or equal to 1.
* `operands`[`0`], ..., `operands`[`N-1`] must all have the same dimensions.
* `updates`[`0`], ..., `updates`[`N-1`] must all have the same dimensions.
* If `N = 1`, `Collate(T)` is `T`.
* If `N > 1`, `Collate(T_0, ..., T_N)` is a tuple of `N` elements of type `T`.

If `index_vector_dim` is equal to `scatter_indices.rank` we implicitly consider
`scatter_indices` to have a trailing `1` dimension.

We define `update_scatter_dims` of type `ArraySlice<int64>` as the set of
dimensions in `updates` shape that are not in `update_window_dims`, in ascending
order.

The arguments of scatter should follow these constraints:

-   Each `updates` array must have `update_window_dims.size +
    scatter_indices.rank - 1` dimensions.

-   Bounds of dimension `i` in each `updates` array must conform to the
    following:

    -   If `i` is present in `update_window_dims` (i.e. equal to
        `update_window_dims`[`k`] for some `k`), then the bound of dimension `i`
        in `updates` must not exceed the corresponding bound of `operand` after
        accounting for the `inserted_window_dims` (i.e.
        `adjusted_window_bounds`[`k`], where `adjusted_window_bounds` contains
        the bounds of `operand` with the bounds at indices
        `inserted_window_dims` removed).
    -   If `i` is present in `update_scatter_dims` (i.e. equal to
        `update_scatter_dims`[`k`] for some `k`), then the bound of dimension
        `i` in `updates` must be equal to the corresponding bound of
        `scatter_indices`, skipping `index_vector_dim` (i.e.
        `scatter_indices.shape.dims`[`k`], if `k` < `index_vector_dim` and
        `scatter_indices.shape.dims`[`k+1`] otherwise).

-   `update_window_dims` must be in ascending order, not have any repeating
    dimension numbers, and be in the range `[0, updates.rank)`.

-   `inserted_window_dims` must be in ascending order, not have any repeating
    dimension numbers, and be in the range `[0, operand.rank)`.

-   `operand.rank` must equal the sum of `update_window_dims.size` and
    `inserted_window_dims.size`.

-   `scatter_dims_to_operand_dims.size` must be equal to
    `scatter_indices.shape.dims`[`index_vector_dim`], and its values must be in
    the range `[0, operand.rank)`.

For a given index `U` in each `updates` array, the corresponding index `I` in
the corresponding `operands` array into which this update has to be applied is
computed as follows:

1.  Let `G` = { `U`[`k`] for `k` in `update_scatter_dims` }. Use `G` to look up
    an index vector `S` in the `scatter_indices` array such that `S`[`i`] =
    `scatter_indices`[Combine(`G`, `i`)] where Combine(A, b) inserts b at
    positions `index_vector_dim` into A.
2.  Create an index `S`<sub>`in`</sub> into `operand` using `S` by scattering
    `S` using the `scatter_dims_to_operand_dims` map. More formally:
    1.  `S`<sub>`in`</sub>[`scatter_dims_to_operand_dims`[`k`]] = `S`[`k`] if
        `k` < `scatter_dims_to_operand_dims.size`.
    2.  `S`<sub>`in`</sub>[`_`] = `0` otherwise.
3.  Create an index `W`<sub>`in`</sub> into each `operands` array by scattering
    the indices at `update_window_dims` in `U` according to
    `inserted_window_dims`. More formally:
    1.  `W`<sub>`in`</sub>[`window_dims_to_operand_dims`(`k`)] = `U`[`k`] if `k`
        is in `update_window_dims`, where `window_dims_to_operand_dims` is the
        monotonic function with domain [`0`, `update_window_dims.size`) and
        range [`0`, `operand.rank`) \\ `inserted_window_dims`. (For example, if
        `update_window_dims.size` is `4`, `operand.rank` is `6`, and
        `inserted_window_dims` is {`0`, `2`} then `window_dims_to_operand_dims`
        is {`0`→`1`, `1`→`3`, `2`→`4`, `3`→`5`}).
    2.  `W`<sub>`in`</sub>[`_`] = `0` otherwise.
4.  `I` is `W`<sub>`in`</sub> + `S`<sub>`in`</sub> where + is element-wise
    addition.

In summary, the scatter operation can be defined as follows.

-   Initialize `output` with `operands`, i.e. for all indices `J`, for all
    indices `O` in the `operands`[`J`] array: \
    `output`[`J`][`O`] = `operands`[`J`][`O`]
-   For every index `U` in the `updates`[`J`] array and the corresponding index
    `O` in the `operand`[`J`] array, if `O` is a valid index for `output`: \
    `(output`[`0`][`O`], ..., `output`[`N-1`][`O`])
    =`update_computation`(`output`[`0`][`O`], ...,
    ,`output`[`N-1`][`O`],`updates`[`0`][`U`], ...,`updates`[`N-1`][`U`])

The order in which updates are applied is non-deterministic. So, when multiple
indices in `updates` refer to the same index in `operands`, the corresponding
value in `output` will be non-deterministic.

Note that the first parameter that is passed into the `update_computation` will
always be the current value from the `output` array and the second parameter
will always be the value from the `updates` array. This is important
specifically for cases when the `update_computation` is _not commutative_.

If `indices_are_sorted` is set to true then XLA can assume that
`scatter_indices` are sorted (in ascending order, _after_ scattering its values
according to `scatter_dims_to_operand_dims`) by the user. If they are not then
the semantics are implementation defined.

If `unique_indices` is set to true then XLA can assume that all elements
scattered to are unique. So XLA could use non-atomic operations. If
`unique_indices` is set to true and the indices being scattered to are not
unique then the semantics is implementation defined.

Informally, the scatter op can be viewed as an _inverse_ of the gather op, i.e.
the scatter op updates the elements in the input that are extracted by the
corresponding gather op.

For a detailed informal description and examples, refer to the
"Informal Description" section under `Gather`.

For StableHLO information see [StableHLO - scatter](https://openxla.org/stablehlo/spec#scatter)

### Scatter - Example 1 - StableHLO

![An example of Scatter dataflow for StableHLO](images/ops_scatter_1.svg)

In the above image, each row of the table is an example of one update index
example. Let's review stepwise from left(Update Index) to right(Result Index):

Input) `input` has shape S32[2,3,4,2]. `scatter_indices` have shape
S64[2,2,3,2]. `updates` have shape S32[2,2,3,1,2].

Update Index) As part of the input we are given `update_window_dims:[3,4]`. This
tell us that `updates`'s dim 3 and dim 4 are window dimensions, highlighted in
yellow. This allows us to derive that `update_scatter_dims` = [0,1,2].

Update Scatter Index) Shows us the extracted `updated_scatter_dims` for each.
(The non-yellow of column Update Index)

Start Index) Looking at the `scatter_indices` tensor image we can see that our
values from the previous step (Update scatter Index), give us the location of
the start index. From `index_vector_dim` we are also told the dimension of the
`starting_indices` that contains the starting indices, which for
`scatter_indices` is dim 3 with a size 2.

Full Start Index) `scatter_dims_to_operand_dims` = [2,1] tells us the first
element of the index vector goes to operand dim 2. The second element of the
index vector goes to operand dim 1. The remaining operand dimensions are filled
with 0.

Full Batching Index) We can see the purple highlighted area is shown in this
column(full batching index), the update scatter index column, and update index
column.

Full Window Index) Computed from the `update_window_dimensions` [3,4].

Result Index) The addition of Full Start Index, Full Batching Index, and Full
Window Index in the `operand` tensor. Notice the green highlighted regions
correspond to the `operand` figure as well. The last row is skipped because it
falls outside of `operand` tensor.

## Select

See also
[`XlaBuilder::Select`](https://github.com/openxla/xla/tree/main/xla/hlo/builder/xla_builder.h)

Constructs an output array from elements of two input arrays, based on the
values of a predicate array.

**`Select(pred, on_true, on_false)`**

| Arguments  | Type    | Semantics          |
| ---------- | ------- | ------------------ |
| `pred`     | `XlaOp` | array of type PRED |
| `on_true`  | `XlaOp` | array of type T    |
| `on_false` | `XlaOp` | array of type T    |

The arrays `on_true` and `on_false` must have the same shape. This is also the
shape of the output array. The array `pred` must have the same dimensionality as
`on_true` and `on_false`, with the `PRED` element type.

For each element `P` of `pred`, the corresponding element of the output array is
taken from `on_true` if the value of `P` is `true`, and from `on_false` if the
value of `P` is `false`. As a restricted form of [broadcasting](broadcasting.md),
`pred` can be a scalar of type `PRED`. In this case, the output array is taken
wholly from `on_true` if `pred` is `true`, and from `on_false` if `pred` is
`false`.

Example with non-scalar `pred`:

```cpp
let pred: PRED[4] = {true, false, false, true};
let v1: s32[4] = {1, 2, 3, 4};
let v2: s32[4] = {100, 200, 300, 400};
==>
Select(pred, v1, v2) = s32[4]{1, 200, 300, 4};
```

Example with scalar `pred`:

```cpp
let pred: PRED = true;
let v1: s32[4] = {1, 2, 3, 4};
let v2: s32[4] = {100, 200, 300, 400};
==>
Select(pred, v1, v2) = s32[4]{1, 2, 3, 4};
```

Selections between tuples are supported. Tuples are considered to be scalar
types for this purpose. If `on_true` and `on_false` are tuples (which must have
the same shape!) then `pred` has to be a scalar of type `PRED`.

For StableHLO information see [StableHLO - select](https://openxla.org/stablehlo/spec#select)

## SelectAndScatter

See also
[`XlaBuilder::SelectAndScatter`](https://github.com/openxla/xla/tree/main/xla/hlo/builder/xla_builder.h)

This operation can be considered as a composite operation that first computes
`ReduceWindow` on the `operand` array to select an element from each window, and
then scatters the `source` array to the indices of the selected elements to
construct an output array with the same shape as the operand array. The binary
`select` function is used to select an element from each window by applying it
across each window, and it is called with the property that the first
parameter's index vector is lexicographically less than the second parameter's
index vector. The `select` function returns `true` if the first parameter is
selected and returns `false` if the second parameter is selected, and the
function must hold transitivity (i.e., if `select(a, b)` and `select(b, c)` are
`true`, then `select(a, c)` is also `true`) so that the selected element does
not depend on the order of the elements traversed for a given window.

The function `scatter` is applied at each selected index in the output array. It
takes two scalar parameters:

1.  Current value at the selected index in the output array
2.  The scatter value from `source` that applies to the selected index

It combines the two parameters and returns a scalar value that's used to update
the value at the selected index in the output array. Initially, all indices of
the output array are set to `init_value`.

The output array has the same shape as the `operand` array and the `source`
array must have the same shape as the result of applying a `ReduceWindow`
operation on the `operand` array. `SelectAndScatter` can be used to
backpropagate the gradient values for a pooling layer in a neural network.

**`SelectAndScatter(operand, select, window_dimensions, window_strides,
padding, source, init_value, scatter)`**

| Arguments           | Type                | Semantics                                                    |
| ------------------- | ------------------- | ------------------------------------------------------------ |
| `operand`           | `XlaOp`             | array of type T over which the windows slide                 |
| `select`            | `XlaComputation`    | binary computation of type `T, T -> PRED`, to apply to all elements in each window; returns `true` if the first parameter is selected and returns `false` if the second parameter is selected |
| `window_dimensions` | `ArraySlice<int64>` | array of integers for window dimension values                |
| `window_strides`    | `ArraySlice<int64>` | array of integers for window stride values                   |
| `padding`           | `Padding`           | padding type for window (Padding::kSame or Padding::kValid)  |
| `source`            | `XlaOp`             | array of type T with the values to scatter                   |
| `init_value`        | `XlaOp`             | scalar value of type T for the initial value of the output array |
| `scatter`           | `XlaComputation`    | binary computation of type `T, T -> T`, to apply each scatter source element with its destination element |

The figure below shows examples of using `SelectAndScatter`, with the `select`
function computing the maximal value among its parameters. Note that when the
windows overlap, as in the figure (2) below, an index of the `operand` array may
be selected multiple times by different windows. In the figure, the element of
value 9 is selected by both of the top windows (blue and red) and the binary
addition `scatter` function produces the output element of value 8 (2 + 6).

![](images/ops_scatter_to_selected_window_element.png)

The evaluation order of the `scatter` function is arbitrary and may be
non-deterministic. Therefore, the `scatter` function should not be overly
sensitive to reassociation. See the discussion about associativity in the
context of [`Reduce`](#reduce) for more details.

For StableHLO information see [StableHLO - select_and_scatter](https://openxla.org/stablehlo/spec#select_and_scatter)

## Send

See also
[`XlaBuilder::Send`](https://github.com/openxla/xla/tree/main/xla/hlo/builder/xla_builder.h)

`Send`, `SendWithTokens`, `SendToHost` are operations that serve as
communication primitives in HLO. These ops typically appear in HLO dumps as part
of low-level input/output or cross-device transfer, but they are not intended to
be constructed manually by end users.

**`Send(operand, channel_handle)`**

| Arguments        | Type            | Semantics                                 |
| ---------------- | --------------- | ----------------------------------------- |
| `operand`        | `XlaOp`         | data to send (array of type T)            |
| `channel_handle` | `ChannelHandle` | unique identifier for each send/recv pair |

Sends the given operand data to a [`Recv`](#recv) instruction in another computation
that shares the same channel handle. Does not return any data.

Similar to the [`Recv`](#recv) operation, the client API of `Send` operation represents
synchronous communication, and is internally decomposed into 2 HLO instructions
(`Send` and `SendDone`) to enable asynchronous data transfers. See also
[`HloInstruction::CreateSend` and `HloInstruction::CreateSendDone`](https://github.com/openxla/xla/tree/main/xla/hlo/ir/hlo_instruction.h)

**`Send(HloInstruction operand, int64 channel_id)`**

Initiates an asynchronous transfer of the operand to the resources allocated by
the `Recv` instruction with the same channel id. Returns a context, which is
used by a following `SendDone` instruction to wait for the completion of the
data transfer. The context is a tuple of {operand (shape), request identifier
(U32)} and it can only be used by a `SendDone` instruction.

For StableHLO information see [StableHLO - send](https://openxla.org/stablehlo/spec#send)

### SendDone

See also
[`HloInstruction::CreateSendDone`](https://github.com/openxla/xla/tree/main/xla/hlo/ir/hlo_instruction.h)

**`SendDone(HloInstruction context)`**

Given a context created by a `Send` instruction, waits for the data transfer to
complete. The instruction does not return any data.

>**Note:**: `SendDone` is only found in HLO. It is not found in StableHLO.

### Scheduling of channel instructions

The execution order of the 4 instructions for each channel (`Recv`, `RecvDone`,
`Send`, `SendDone`) is as below.

![](images/send_recv_order.png)

* `Recv` happens before `Send`
* `Send` happens before `RecvDone`
* `Recv` happens before `RecvDone`
* `Send` happens before `SendDone`

When the backend compilers generate a linear schedule for each computation that
communicates via channel instructions, there must not be cycles across the
computations. For example, below schedules lead to deadlocks.

![](images/send_recv_schedule.png)

## SetDimensionSize

See also
[`XlaBuilder::SetDimensionSize`](https://github.com/openxla/xla/tree/main/xla/hlo/builder/xla_builder.h)

Sets the dynamic size of XlaOp's given dimension. The operand must be
array shaped.

**`SetDimensionSize(operand, val, dimension)`**

| Arguments   | Type    | Semantics                                                    |
| ----------- | ------- | ------------------------------------------------------------ |
| `operand`   | `XlaOp` | n dimensional input array.                                   |
| `val`       | `XlaOp` | int32 representing the runtime dynamic size.                 |
| `dimension` | `int64` | A value in the interval `[0, n)` that specifies the dimension. |

Pass through the operand as result, with dynamic dimension tracked by the
compiler.

Padded values will be ignored by downstream reduction ops.

```cpp
let v: f32[10] = f32[10]{1, 2, 3, 4, 5, 6, 7, 8, 9, 10};
let five: s32 = 5;
let six: s32 = 6;

// Setting dynamic dimension size doesn't change the upper bound of the static
// shape.
let padded_v_five: f32[10] = set_dimension_size(v, five, /*dimension=*/0);
let padded_v_six: f32[10] = set_dimension_size(v, six, /*dimension=*/0);

// sum == 1 + 2 + 3 + 4 + 5
let sum:f32[] = reduce_sum(padded_v_five);
// product == 1 * 2 * 3 * 4 * 5
let product:f32[] = reduce_product(padded_v_five);

// Changing padding size will yield different result.
// sum == 1 + 2 + 3 + 4 + 5 + 6
let sum:f32[] = reduce_sum(padded_v_six);
```

## ShiftLeft

See also [`XlaBuilder::ShiftLeft`](https://github.com/openxla/xla/tree/main/xla/hlo/builder/xla_builder.h)

Performs element-wise left-shift operation on `lhs` by `rhs` number of bits.

**`ShiftLeft(lhs, rhs)`**

| Arguments | Type      | Semantics                               |
| --------- | --------- | --------------------------------------- |
| lhs  | XlaOp| Left-hand-side operand: array of type T |
| rhs  | XlaOp| Left-hand-side operand: array of type T |

The arguments' shapes have to be either similar or compatible. See the [broadcasting](broadcasting.md) documentation about what it means for shapes to be compatible. The result of an operation has a shape which is the result of  broadcasting the two input arrays. In this variant, operations between arrays of different ranks are *not* supported, unless one of the operands is a scalar.

An alternative variant with different-dimensional broadcasting support exists for ShiftLeft:

**`ShiftLeft(lhs,rhs, broadcast_dimensions)`**

| Arguments               | Type                  | Semantics                                                    |
| ----------------------- | --------------------- | ------------------------------------------------------------ |
| lhs                | XlaOp            | Left-hand-side operand: array of type T                      |
| rhs                | XlaOp            | Left-hand-side operand: array of type T                      |
| broadcast_dimension| ArraySlice<int64>| Which dimension in the target shape each dimension of the operand shape corresponds to |

This variant of the operation should be used for arithmetic operations between arrays of different ranks (such as adding a matrix to a vector).

The additional broadcast_dimensions operand is a slice of integers specifying the dimensions to use for broadcasting the operands. The semantics are described in detail on the [broadcasting page](broadcasting.md).

For StableHLO information see [StableHLO - shift_left](https://openxla.org/stablehlo/spec#shift_left)

## ShiftRightArithmetic

See also [`XlaBuilder::ShiftRightArithmetic`](https://github.com/openxla/xla/tree/main/xla/hlo/builder/xla_builder.h)

Performs element-wise arithmetic right-shift operation on `lhs`  by `rhs` number of bits.

**`ShiftRightArithmetic(lhs, rhs)`**

| Arguments | Type      | Semantics                               |
| --------- | --------- | --------------------------------------- |
| lhs  | XlaOp| Left-hand-side operand: array of type T |
| rhs  | XlaOp| Left-hand-side operand: array of type T |

The arguments' shapes have to be either similar or compatible. See the [broadcasting](broadcasting.md) documentation about what it means for shapes to be compatible. The result of an operation has a shape which is the result of  broadcasting the two input arrays. In this variant, operations between arrays of different ranks are *not* supported, unless one of the operands is a scalar.

An alternative variant with different-dimensional broadcasting support exists for ShiftRightArithmetic:

**`ShiftRightArithmetic(lhs,rhs, broadcast_dimensions)`**

| Arguments               | Type                  | Semantics                                                    |
| ----------------------- | --------------------- | ------------------------------------------------------------ |
| lhs                | XlaOp            | Left-hand-side operand: array of type T                      |
| rhs                | XlaOp            | Left-hand-side operand: array of type T                      |
| broadcast_dimension| ArraySlice<int64>| Which dimension in the target shape each dimension of the operand shape corresponds to |

This variant of the operation should be used for arithmetic operations between arrays of different ranks (such as adding a matrix to a vector).

The additional broadcast_dimensions operand is a slice of integers specifying the dimensions to use for broadcasting the operands. The semantics are described in detail on the [broadcasting page](broadcasting.md).

For StableHLO information see [StableHLO - shift_right_arithmetic](https://openxla.org/stablehlo/spec#shift_right_arithmetic)

## ShiftRightLogical

See also [`XlaBuilder::ShiftRightLogical`](https://github.com/openxla/xla/tree/main/xla/hlo/builder/xla_builder.h)

Performs element-wise logical right-shift operation on `lhs`  by `rhs` number of bits.

**`ShiftRightLogical(lhs, rhs)`**

| Arguments | Type      | Semantics                               |
| --------- | --------- | --------------------------------------- |
| lhs  | XlaOp| Left-hand-side operand: array of type T |
| rhs  | XlaOp| Left-hand-side operand: array of type T |

The arguments' shapes have to be either similar or compatible. See the [broadcasting](broadcasting.md) documentation about what it means for shapes to be compatible. The result of an operation has a shape which is the result of  broadcasting the two input arrays. In this variant, operations between arrays of different ranks are *not* supported, unless one of the operands is a scalar.

An alternative variant with different-dimensional broadcasting support exists for ShiftRightLogical:

**`ShiftRightLogical(lhs,rhs, broadcast_dimensions)`**

| Arguments               | Type                  | Semantics                                                    |
| ----------------------- | --------------------- | ------------------------------------------------------------ |
| lhs                | XlaOp            | Left-hand-side operand: array of type T                      |
| rhs                | XlaOp            | Left-hand-side operand: array of type T                      |
| broadcast_dimension| ArraySlice<int64>| Which dimension in the target shape each dimension of the operand shape corresponds to |

This variant of the operation should be used for arithmetic operations between arrays of different ranks (such as adding a matrix to a vector).

The additional broadcast_dimensions operand is a slice of integers specifying the dimensions to use for broadcasting the operands. The semantics are described in detail on the [broadcasting page](broadcasting.md).

For StableHLO information see [StableHLO - shift_right_logical](https://openxla.org/stablehlo/spec#shift_right_logical)

## Sign

See also [`XlaBuilder::Sign`](https://github.com/openxla/xla/tree/main/xla/hlo/builder/xla_builder.h)

**`Sign(operand)`** Element-wise sign operation `x -> sgn(x)` where

$$\text{sgn}(x) = \begin{cases} -1 & x < 0\\ -0 & x = -0\\ NaN & x = NaN\\ +0 &
x = +0\\ 1 & x > 0 \end{cases}$$

using the comparison operator of the element type of `operand`.

**`Sign(operand)`**

| Arguments | Type    | Semantics                   |
| --------- | ------- | --------------------------- |
| `operand` | `XlaOp` | The operand to the function |

For StableHLO information see [StableHLO - sign](https://openxla.org/stablehlo/spec#sign)

## Sin

**`Sin(operand)`** Element-wise sine `x -> sin(x)`.

See also [`XlaBuilder::Sin`](https://github.com/openxla/xla/tree/main/xla/hlo/builder/xla_builder.h)

**`Sin(operand)`**

| Arguments | Type    | Semantics                   |
| --------- | ------- | --------------------------- |
| `operand` | `XlaOp` | The operand to the function |


Sin also supports the optional `result_accuracy` argument:

**`Sin(operand, result_accuracy)`**

| Arguments         | Type                      | Semantics                                                    |
| ----------------- | ------------------------- | ------------------------------------------------------------ |
| `operand`         | `XlaOp`                   | The operand to the function                                  |
| `result_accuracy` | optional `ResultAccuracy` | The types of accuracy the user can request for unary ops with multiple  implementations |

For more information on `result_accuracy` see
[Result Accuracy](https://github.com/openxla/stablehlo/blob/main/rfcs/20241015-result-accuracy.md)

For StableHLO information see [StableHLO - sine](https://openxla.org/stablehlo/spec#sine)

## Slice

See also
[`XlaBuilder::Slice`](https://github.com/openxla/xla/tree/main/xla/hlo/builder/xla_builder.h)

Slicing extracts a sub-array from the input array. The sub-array has the same
number of dimensions as the input and contains the values inside a bounding box
within the input array where the dimensions and indices of the bounding box are
given as arguments to the slice operation.

**`Slice(operand, start_indices, limit_indices, strides)`**

| Arguments       | Type                | Semantics                                                    |
| --------------- | ------------------- | ------------------------------------------------------------ |
| `operand`       | `XlaOp`             | N dimensional array of type T                                |
| `start_indices` | `ArraySlice<int64>` | List of N integers containing the  starting indices of the slice for each dimension. Values must be greater than or equal to zero. |
| `limit_indices` | `ArraySlice<int64>` | List of N integers containing the ending indices (exclusive) for the slice for each dimension. Each value must be greater than or equal to the respective `start_indices` value for the dimension and less than or equal to the size of the dimension. |
| `strides`       | `ArraySlice<int64>` | List of N integers that decides the input stride of the slice. The slice picks every `strides[d]` element in dimension `d`. |


1-dimensional example:

```cpp
let a = {0.0, 1.0, 2.0, 3.0, 4.0}
Slice(a, {2}, {4}) produces:
  {2.0, 3.0}
```

2-dimensional example:

```cpp
let b =
 { {0.0,  1.0,  2.0},
   {3.0,  4.0,  5.0},
   {6.0,  7.0,  8.0},
   {9.0, 10.0, 11.0} }

Slice(b, {2, 1}, {4, 3}) produces:
  { { 7.0,  8.0},
    {10.0, 11.0} }
```

For StableHLO information see [StableHLO - slice](https://openxla.org/stablehlo/spec#slice)

## Sort

See also
[`XlaBuilder::Sort`](https://github.com/openxla/xla/tree/main/xla/hlo/builder/xla_builder.h)

**`Sort(operands, comparator, dimension, is_stable)`**

| Arguments    | Type                | Semantics                              |
| ------------ | ------------------- | -------------------------------------- |
| `operands`   | `ArraySlice<XlaOp>` | The operands to sort.                  |
| `comparator` | `XlaComputation`    | The comparator computation to use.     |
| `dimension`  | `int64`             | The dimension along which to sort.     |
| `is_stable`  | `bool`              | Whether stable sorting should be used. |

If only one operand is provided:

* If the operand is a 1-dimensional tensor (an array), the result is a sorted
  array. If you want to sort the array into ascending order, the comparator
  should perform a less-than comparison. Formally, after the array is sorted,
  it holds for all index positions `i, j` with `i < j` that either
  `comparator(value[i], value[j]) = comparator(value[j], value[i]) = false` or
  `comparator(value[i], value[j]) = true`.

* If the operand has higher number of dimensions, the operand is sorted along
  the provided dimension. For example, for a 2-dimensional tensor (a matrix),
  a dimension value of `0` will independently sort every column, and a dimension
  value of `1` will independently sort each row. If no dimension number is
  provided, then the last dimension is chosen by default. For the dimension
  which is sorted, the same sorting order applies as in the 1-dimensional case.

If `n > 1` operands are provided:

* All `n` operands must be tensors with the same dimensions. The element types
  of the tensors may be different.

* All operands are sorted together, not individually. Conceptually the operands
  are treated as a tuple. When checking whether the elements of each operand at
  index positions `i` and `j` need to be swapped, the comparator is called with
  `2 * n` scalar parameters, where parameter `2 * k` corresponds to the value at
  position `i` from the `k-th` operand, and parameter `2 * k + 1` corresponds to
  the value at position `j` from the `k-th` operand. Usually, the comparator
  would thus compare parameters `2 * k` and `2 * k + 1` with each other and
  possibly use other parameter pairs as tie breakers.

* The result is a tuple that consists of the operands in sorted order (along
  the provided dimension, as above). The `i-th` operand of the tuple corresponds
  to the `i-th` operand of Sort.

For example, if there are three operands `operand0 = [3, 1]`,
`operand1 = [42, 50]`, `operand2 = [-3.0, 1.1]`, and the comparator compares
only the values of `operand0` with less-than, then the output of the sort is the
tuple `([1, 3], [50, 42], [1.1, -3.0])`.

If `is_stable` is set to true, the sort is guaranteed to be stable, that is, if
there are elements which are considered to be equal by the comparator, the
relative order of the equal values is preserved. Two elements `e1` and `e2` are
equal if and only if `comparator(e1, e2) = comparator(e2, e1) = false`. By
default, `is_stable` is set to false.

For StableHLO information see [StableHLO - sort](https://openxla.org/stablehlo/spec#sort)

## Sqrt

See also [`XlaBuilder::Sqrt`](https://github.com/openxla/xla/tree/main/xla/hlo/builder/xla_builder.h)

Element-wise square root operation `x -> sqrt(x)`.

**`Sqrt(operand)`**

| Arguments | Type    | Semantics                   |
| --------- | ------- | --------------------------- |
| `operand` | `XlaOp` | The operand to the function |

Sqrt also supports the optional `result_accuracy` argument:

**`Sqrt(operand, result_accuracy)`** 

| Arguments         | Type                      | Semantics                                                    |
| ----------------- | ------------------------- | ------------------------------------------------------------ |
| `operand`         | `XlaOp`                   | The operand to the function                                  |
| `result_accuracy` | optional `ResultAccuracy` | The types of accuracy the user can request for unary ops with multiple  implementations |

For more information on `result_accuracy` see
[Result Accuracy](https://github.com/openxla/stablehlo/blob/main/rfcs/20241015-result-accuracy.md)

For StableHLO information see [StableHLO - sqrt](https://openxla.org/stablehlo/spec#sqrt)

## Sub

See also [`XlaBuilder::Sub`](https://github.com/openxla/xla/tree/main/xla/hlo/builder/xla_builder.h)

Performs element-wise subtraction of `lhs` and `rhs`.

**`Sub(lhs, rhs)`**

| Arguments | Type      | Semantics                               |
| --------- | --------- | --------------------------------------- |
| lhs  | XlaOp| Left-hand-side operand: array of type T |
| rhs  | XlaOp| Left-hand-side operand: array of type T |

The arguments' shapes have to be either similar or compatible. See the [broadcasting](broadcasting.md) documentation about what it means for shapes to be compatible. The result of an operation has a shape which is the result of  broadcasting the two input arrays. In this variant, operations between arrays of different ranks are *not* supported, unless one of the operands is a scalar.

An alternative variant with different-dimensional broadcasting support exists for Sub:

**`Sub(lhs,rhs, broadcast_dimensions)`**

| Arguments               | Type                  | Semantics                                                    |
| ----------------------- | --------------------- | ------------------------------------------------------------ |
| lhs                | XlaOp            | Left-hand-side operand: array of type T                      |
| rhs                | XlaOp            | Left-hand-side operand: array of type T                      |
| broadcast_dimension| ArraySlice<int64>| Which dimension in the target shape each dimension of the operand shape corresponds to |

This variant of the operation should be used for arithmetic operations between arrays of different ranks (such as adding a matrix to a vector).

The additional broadcast_dimensions operand is a slice of integers specifying the dimensions to use for broadcasting the operands. The semantics are described in detail on the [broadcasting page](broadcasting.md).

For StableHLO information see [StableHLO - subtract](https://openxla.org/stablehlo/spec#subtract)

## Tan

See also [`XlaBuilder::Tan`](https://github.com/openxla/xla/tree/main/xla/hlo/builder/xla_builder.h)

Element-wise tangent `x -> tan(x)`.

**`Tan(operand)`**

| Arguments | Type    | Semantics                   |
| --------- | ------- | --------------------------- |
| `operand` | `XlaOp` | The operand to the function |

Tan also supports the optional `result_accuracy` argument:

**`Tan(operand, result_accuracy)`** 

| Arguments         | Type                      | Semantics                                                    |
| ----------------- | ------------------------- | ------------------------------------------------------------ |
| `operand`         | `XlaOp`                   | The operand to the function                                  |
| `result_accuracy` | optional `ResultAccuracy` | The types of accuracy the user can request for unary ops with multiple  implementations |

For more information on `result_accuracy` see
[Result Accuracy](https://github.com/openxla/stablehlo/blob/main/rfcs/20241015-result-accuracy.md)

For StableHLO information see [StableHLO - tan](https://openxla.org/stablehlo/spec#tan)

## Tanh

See also [`XlaBuilder::Tanh`](https://github.com/openxla/xla/tree/main/xla/hlo/builder/xla_builder.h)

Element-wise hyperbolic tangent `x -> tanh(x)`.

**`Tanh(operand)`**

| Arguments | Type    | Semantics                   |
| --------- | ------- | --------------------------- |
| `operand` | `XlaOp` | The operand to the function |

Tanh also supports the optional `result_accuracy` argument:

**`Tanh(operand, result_accuracy)`** 

| Arguments         | Type                      | Semantics                                                    |
| ----------------- | ------------------------- | ------------------------------------------------------------ |
| `operand`         | `XlaOp`                   | The operand to the function                                  |
| `result_accuracy` | optional `ResultAccuracy` | The types of accuracy the user can request for unary ops with multiple  implementations |

For more information on `result_accuracy` see
[Result Accuracy](https://github.com/openxla/stablehlo/blob/main/rfcs/20241015-result-accuracy.md)

For StableHLO information see [StableHLO - tanh](https://openxla.org/stablehlo/spec#tanh)

## TopK

See also
[`XlaBuilder::TopK`](https://github.com/openxla/xla/tree/main/xla/hlo/builder/xla_builder.h)

`TopK` finds the values and indices of the `k` largest or smallest elements for
the last dimension of the given tensor.

**`TopK(operand, k, largest)`**

| Arguments | Type    | Semantics                                                    |
| --------- | ------- | ------------------------------------------------------------ |
| `operand` | `XlaOp` | The tensor from which to extract the top `k` elements. The tensor must have greater or equal to one dimensions. The size of the last dimension of the tensor must be greater or equal to `k`. |
| `k`       | `int64` | The number of elements to extract.                           |
| `largest` | `bool`  | Whether to extract the largest or smallest `k` elements.     |

For a 1-dimensional input tensor (an array), finds the `k` largest or smallest
entries in the array and outputs a tuple of two arrays `(values, indices)`. Thus
`values[j]` is the `j`-th largest/smallest entry in `operand`, and its index is
`indices[j]`.

For an input tensor with more than 1 dimension, computes the top `k` entries
along the last dimension, preserving all other dimensions (rows) in the output.
Thus, for an operand of shape `[A, B, ..., P, Q]` where `Q >= k` the output is
a tuple `(values, indices)` where:

```
values.shape = indices.shape = [A, B, ..., P, k]
```

If two elements within a row are equal, the lower-index element appears first.

> **Note:**: `TopK` is only found in HLO and not found in StableHLO. CHLO `TopK` in Frameworks will lower to HLO `TopK` see [StableHLO - chlo.top_k](https://openxla.org/stablehlo/generated/chlo?hl=en#chlotop_k_chlotopkop)

## Transpose

See also the `tf.reshape` operation.

**`Transpose(operand, permutation)`**

| Arguments     | Type                | Semantics                      |
| ------------- | ------------------- | ------------------------------ |
| `operand`     | `XlaOp`             | The operand to transpose.      |
| `permutation` | `ArraySlice<int64>` | How to permute the dimensions. |

Permutes the operand dimensions with the given permutation, so
`∀ i . 0 ≤ i < number of dimensions ⇒
input_dimensions[permutation[i]] = output_dimensions[i]`.

This is the same as Reshape(operand, permutation,
                            Permute(permutation, operand.shape.dimensions)).

For StableHLO information see [StableHLO - transpose](https://openxla.org/stablehlo/spec#transpose)

## TriangularSolve

See also
[`XlaBuilder::TriangularSolve`](https://github.com/openxla/xla/tree/main/xla/hlo/builder/xla_builder.h)

Solves systems of linear equations with lower or upper triangular coefficient
matrices by forward- or back-substitution. Broadcasting along leading
dimensions, this routine solves one of the matrix systems `op(a) * x =
b`, or `x * op(a) = b`, for the variable `x`, given `a` and `b`, where `op(a)`
is either `op(a) = a`, or `op(a) = Transpose(a)`, or
`op(a) = Conj(Transpose(a))`.

**`TriangularSolve(a, b, left_side, lower, unit_diagonal, transpose_a)`**

| Arguments       | Type        | Semantics                                                    |
| --------------- | ----------- | ------------------------------------------------------------ |
| `a`             | `XlaOp`     | a > 2 dimensional array of a complex or floating-point type with shape `[..., M, M]`. |
| `b`             | `XlaOp`     | a > 2 dimensional array of the same type with shape `[..., M, K]` if `left_side` is true, `[..., K, M]` otherwise. |
| `left_side`     | `bool`      | indicates whether to solve a system of the form `op(a) * x = b` (`true`) or `x * op(a) = b` (`false`). |
| `lower`         | `bool`      | whether to use the upper or lower triangle of `a`.           |
| `unit_diagonal` | `bool`      | if `true`, the diagonal elements of `a` are assumed to be `1` and not accessed. |
| `transpose_a`   | `Transpose` | whether to use `a` as is, transpose it or take its conjugate transpose. |

Input data is read only from the lower/upper triangle of `a`, depending on the
value of `lower`. Values from the other triangle are ignored. Output data is
returned in the same triangle; the values in the other triangle are
implementation-defined and may be anything.

If the number of dimensions of `a` and `b` are greater than 2, they are treated
as batches of matrices, where all except the minor 2 dimensions are batch
dimensions. `a` and `b` must have equal batch dimensions.

For StableHLO information see [StableHLO - triangular_solve](https://openxla.org/stablehlo/spec#triangular_solve)

## Tuple

See also
[`XlaBuilder::Tuple`](https://github.com/openxla/xla/tree/main/xla/hlo/builder/xla_builder.h)

A tuple containing a variable number of data handles, each of which has its own
shape.

**`Tuple(elements)`**

| Arguments  | Type              | Semantics         |
| ---------- | ----------------- | ----------------- |
| `elements` | vector of `XlaOp` | N array of type T |

This is analogous to `std::tuple` in C++. Conceptually:

```cpp
let v: f32[10] = f32[10]{0, 1, 2, 3, 4, 5, 6, 7, 8, 9};
let s: s32 = 5;
let t: (f32[10], s32) = tuple(v, s);
```

Tuples can be deconstructed (accessed) via the [`GetTupleElement`]
(#gettupleelement) operation.

For StableHLO information see [StableHLO - tuple](https://openxla.org/stablehlo/spec#tuple)

> **Note:** In HLO, tuples are needed for most ops that return >1 result. While
> in StableHLO/MLIR, variadic results can be expressed and tuples are not used,
> except in custom_calls/get_tuple_element.

## While

See also
[`XlaBuilder::While`](https://github.com/openxla/xla/tree/main/xla/hlo/builder/xla_builder.h)

**`While(condition, body, init)`**

| Arguments   | Type             | Semantics                                                    |
| :---------- | :--------------- | :----------------------------------------------------------- |
| `condition` | `XlaComputation` | XlaComputation of type `T -> PRED` which defines the termination condition of the loop. |
| `body`      | `XlaComputation` | XlaComputation of type `T -> T` which defines the body of the loop. |
| `init`      | `T`              | Initial value for the parameter of `condition` and `body`.   |

Sequentially executes the `body` until the `condition` fails. This is similar to
a typical while loop in many other languages except for the differences and
restrictions listed below.

*   A `While` node returns a value of type `T`, which is the result from the
    last execution of the `body`.
*   The shape of the type `T` is statically determined and must be the same
    across all iterations.

The T parameters of the computations are initialized with the `init` value in
the first iteration and are automatically updated to the new result from `body`
in each subsequent iteration.

One main use case of the `While` node is to implement the repeated execution of
training in neural networks. Simplified pseudocode is shown below with a graph
that represents the computation. The code can be found in
[`while_test.cc`](https://github.com/openxla/xla/tree/main/xla/tests/while_test.cc).
The type `T` in this example is a `Tuple` consisting of an `int32` for the
iteration count and a `vector[10]` for the accumulator. For 1000 iterations, the
loop keeps adding a constant vector to the accumulator.

```cpp
// Pseudocode for the computation.
init = {0, zero_vector[10]} // Tuple of int32 and float[10].
result = init;
while (result(0) < 1000) {
  iteration = result(0) + 1;
  new_vector = result(1) + constant_vector[10];
  result = {iteration, new_vector};
}
```

![](images/ops_while.png)

For StableHLO information see [StableHLO - while](https://openxla.org/stablehlo/spec#while)

## Xor

See also [`XlaBuilder::Xor`](https://github.com/openxla/xla/tree/main/xla/hlo/builder/xla_builder.h)

Performs element-wise XOR of `lhs` and `rhs`

**`Xor(lhs, rhs)`**

| Arguments | Type      | Semantics                               |
| --------- | --------- | --------------------------------------- |
| lhs  | XlaOp| Left-hand-side operand: array of type T |
| rhs  | XlaOp| Left-hand-side operand: array of type T |

The arguments' shapes have to be either similar or compatible. See the [broadcasting](broadcasting.md) documentation about what it means for shapes to be compatible. The result of an operation has a shape which is the result of  broadcasting the two input arrays. In this variant, operations between arrays of different ranks are *not* supported, unless one of the operands is a scalar.

An alternative variant with different-dimensional broadcasting support exists for Xor:

**`Xor(lhs,rhs, broadcast_dimensions)`**

| Arguments               | Type                  | Semantics                                                    |
| ----------------------- | --------------------- | ------------------------------------------------------------ |
| lhs                | XlaOp            | Left-hand-side operand: array of type T                      |
| rhs                | XlaOp            | Left-hand-side operand: array of type T                      |
| broadcast_dimension| ArraySlice<int64>| Which dimension in the target shape each dimension of the operand shape corresponds to |

This variant of the operation should be used for arithmetic operations between arrays of different ranks (such as adding a matrix to a vector).

The additional broadcast_dimensions operand is a slice of integers specifying the dimensions to use for broadcasting the operands. The semantics are described in detail on the [broadcasting page](broadcasting.md).

For StableHLO information see [StableHLO - xor](https://openxla.org/stablehlo/spec#xor)<|MERGE_RESOLUTION|>--- conflicted
+++ resolved
@@ -2222,13 +2222,7 @@
 
 See also [`XlaBuilder::Erf`](https://github.com/openxla/xla/tree/main/xla/hlo/builder/xla_builder.h)
 
-<<<<<<< HEAD
 Element-wise error function `x -> erf(x)` where
-=======
-<b>`Acosh(operand)`</b> Element-wise inverse hyperbolic cosine `x -> acosh(x)`.
-
-<b>`Erf(operand)`</b> Element-wise error function `x -> erf(x)` where
->>>>>>> a24696ba
 
 $$\text{erf}(x) = \frac{2}{\sqrt{\pi}}\int_0^x e^{-t^2} \, dt$$.
 
@@ -2267,15 +2261,8 @@
 
 Exp also supports the optional `result_accuracy` argument:
 
-<<<<<<< HEAD
 **`Exp(operand, result_accuracy)`** 
-=======
-<b>`Acosh(operand, result_accuracy)`</b> Element-wise inverse hyperbolic cosine
-`x -> acosh(x)`.
-
-<b>`Erf(operand, result_accuracy)`</b> Element-wise error function `x -> erf(x)`
-where
->>>>>>> a24696ba
+
 
 | Arguments         | Type                      | Semantics                   |
 | ----------------- | ------------------------- | --------------------------- |
