# PJRT C API changelog

<<<<<<< HEAD
## 0.58
* Added ``context`` field of type ``PJRT_ExecuteContext *`` in ``PJRT_ExecuteOptions``.
=======
## 0.59
* Added ``PJRT_MemoryDescriptions_Extension``.
>>>>>>> 25c8c9f6

## 0.57
* Rearranged fields in the PJRT_Api
* Update outdated struct sizes from previous changes to
  ``PJRT_Client_TopologyDescription`` and ``PJRT_Buffer_CopyRawToHost``.

## 0.56 (Nov 11, 2024)
* Added ``PJRT_Buffer_CopyRawToHost``

## 0.55
* Added types F8E4M3 and F8E3M4.

## 0.54
* Deprecated PJRT_Buffer_GetMemoryLayout.

## 0.53
* Added ``PJRT_FFI_Extension` extension to support passing user data to FFI
  handlers on compatible PJRT backends.

## 0.52
* Added ``PJRT_ExecuteContext`` struct corresponding to ``xla::ExecuteContext``.

## 0.51
* Added ``PJRT_Extension_Type::PJRT_Extension_Type_Layouts``.

## 0.50 (Apr 26, 2024)
* Added a new type ``PJRT_Buffer_Type_TOKEN`` to ``PJRT_Buffer_Type``.

## 0.49 (Apr 19, 2024)
* Added ``PJRT_Extension_Type::PJRT_Extension_Type_Stream``.

## 0.48 (Apr 10, 2024)
* Added ``PjRtCApiMemorySpace::kind_id`` for uniquely identifying memory space kinds.
* Renamed memory space kind to ``PjRtCApiMemorySpace::memory_space_kind`` to
  ``PjRtCApiMemorySpace::kind``.
* Added new host buffer semantics enum
  ``PJRT_HostBufferSemantics_kMutableZeroCopy``

## 0.47 (Mar 29, 2024)
* Added ``PJRT_Extension_Type::PJRT_Extension_Type_Custom_Partitioner``.
* Renamed host buffer semantics enum from ``PJRT_HostBufferSemantics_kZeroCopy``
  to ``PJRT_HostBufferSemantics_kImmutableZeroCopy``.

## 0.46 (Feb 29, 2024)
* Update outdated struct sizes from previous changes to
  ``PJRT_Device_AddressableMemories_Args`` and ``PJRT_ExecuteOptions``.

## 0.45 (Feb 27, 2024)
* Breaking changes
  * Added struct_size field to beginning of PJRT_Extension_Base. This is so
    forwards and backwards compatibility logic can be implemented with extension
    structs.

## 0.44 (Feb 26, 2024)
* Changed all ``void*`` extension fields to have type ``PJRT_Extension_Base*``

## 0.43 (Feb 24, 2024)
* Added some new fields to PJRT_Executable_GetCompiledMemoryStats

## 0.42 (Feb 13, 2024)
* Renamed all ``priv`` fields to ``extension_start``

## 0.41 (Feb 13, 2024)
* Renamed PJRT_Structure_Base to PJRT_Extension_Base
* Renamed PJRT_Structure_Type to PJRT_Extension_Type (and similarly for enum fields)

## 0.40 (Nov 27, 2023)
* Added PJRT_Executable_GetCompiledMemoryStats.

## 0.39 (Nov 16, 2023)
* Add non_donatable_input_indices and num_non_donatable_input_indices to
PJRT_ExecuteOptions.

## 0.38 (Oct 30, 2023)
* Use `enum` to define STRUCT_SIZE constants in a header file.

## 0.37 (Oct 27, 2023)
* Added const to a bunch of lists and value types.

## 0.36 (Oct 24, 2023)
* Added PJRT_Client_TopologyDescription

## 0.35 (Oct 20, 2023)
* Added PJRT_Executable_Fingerprint method
* Deprecated PJRT_LoadedExecutable_Fingerprint

## 0.34 (Oct 9, 2023)
* Added PJRT_Extension_Type::PJRT_Extension_Type_Profiler.

## 0.33 (Oct 3, 2023)
* Added PJRT_Client_CreateViewOfDeviceBuffer.

## 0.32 (Sep 26, 2023)
* Added PJRT_Buffer_CopyToMemory.

## 0.31 (Sep 22, 2023)
* Added PJRT_Extension_Base.
* Added PJRT_Extension_Type.
* Renamed PJRT_Api.extension_start to PJRT_Api.extension_start.

## 0.30 (Sep 14, 2023)
* Added PJRT_NamedValue_Type::PJRT_NamedValue_kBool.

## 0.29 (Sep 6, 2023)
* Added PJRT_Executable_OutputElementTypes.
* Added PJRT_Executable_OutputDimensions.<|MERGE_RESOLUTION|>--- conflicted
+++ resolved
@@ -1,12 +1,10 @@
 # PJRT C API changelog
 
-<<<<<<< HEAD
-## 0.58
+## 0.60
 * Added ``context`` field of type ``PJRT_ExecuteContext *`` in ``PJRT_ExecuteOptions``.
-=======
+
 ## 0.59
 * Added ``PJRT_MemoryDescriptions_Extension``.
->>>>>>> 25c8c9f6
 
 ## 0.57
 * Rearranged fields in the PJRT_Api
