# Description:
#   GPU-platform specific StreamExecutor support code.

load(
    "@local_config_cuda//cuda:build_defs.bzl",
    "if_cuda",
)
load(
    "@local_config_rocm//rocm:build_defs.bzl",
    "if_rocm",
    "if_rocm_is_configured",
)
load(
    "@local_config_sycl//sycl:build_defs.bzl",
    "if_sycl_is_configured",
)
load("//xla:xla.default.bzl", "xla_cc_test")
load(
    "//xla/service/gpu:build_defs.bzl",
    "gpu_kernel_library",
)
load(
    "//xla/stream_executor:build_defs.bzl",
    "if_gpu_is_configured",
    "stream_executor_gpu_friends",
)
load(
    "//xla/tests:build_defs.bzl",
    "xla_test",
)
load(
    "//xla/tsl:tsl.bzl",
    "internal_visibility",
    "tsl_copts",
    "tsl_gpu_library",
)
load(
    "//xla/tsl/platform:build_config.bzl",
    "tf_proto_library",
)
load(
    "//xla/tsl/platform:build_config_root.bzl",
    "if_static",
)
load(
    "//xla/tsl/platform:rules_cc.bzl",
    "cc_library",
)
load(
    "//xla/tsl/platform/default:cuda_build_defs.bzl",
    "if_cuda_is_configured",
)

package(
    # copybara:uncomment default_applicable_licenses = ["//tensorflow:license"],
    default_visibility = internal_visibility([":friends"]),
    licenses = ["notice"],
)

package_group(
    name = "friends",
    packages = stream_executor_gpu_friends(),
)

cc_library(
    name = "context",
    hdrs = ["context.h"],
    deps = [
        "@com_google_absl//absl/status",
    ],
)

cc_library(
    name = "context_map",
    hdrs = ["context_map.h"],
    deps = [
        "@com_google_absl//absl/base:core_headers",
        "@com_google_absl//absl/container:flat_hash_map",
        "@com_google_absl//absl/functional:any_invocable",
        "@com_google_absl//absl/log:check",
        "@com_google_absl//absl/synchronization",
    ],
)

xla_cc_test(
    name = "context_map_test",
    srcs = ["context_map_test.cc"],
    deps = [
        ":context_map",
        "@com_google_googletest//:gtest_main",
        "@tsl//tsl/platform:test",
    ],
)

cc_library(
    name = "mock_context",
    testonly = True,
    hdrs = ["mock_context.h"],
    deps = [
        ":context",
        "//xla/hlo/testlib:test",
    ],
)

cc_library(
    name = "read_numa_node",
    srcs = ["read_numa_node.cc"],
    hdrs = ["read_numa_node.h"],
    deps = [
        "@com_google_absl//absl/log",
        "@com_google_absl//absl/strings",
        "@com_google_absl//absl/strings:str_format",
        "@tsl//tsl/platform:logging",
        "@tsl//tsl/platform:platform_port",
    ],
)

cc_library(
    name = "scoped_activate_context",
    srcs = ["scoped_activate_context.cc"],
    hdrs = ["scoped_activate_context.h"],
    deps = [
        ":context",
        "//xla/stream_executor:activate_context",
        "@com_google_absl//absl/log",
        "@com_google_absl//absl/log:check",
        "@tsl//tsl/platform:logging",
    ],
)

xla_cc_test(
    name = "scoped_activate_context_test",
    srcs = ["scoped_activate_context_test.cc"],
    deps = [
        ":mock_context",
        ":scoped_activate_context",
        "@com_google_googletest//:gtest_main",
        "@tsl//tsl/platform:env",
        "@tsl//tsl/platform:test",
    ],
)

cc_library(
    name = "scoped_update_mode",
    hdrs = [
        "scoped_update_mode.h",
    ],
)

cc_library(
    name = "scoped_gpu_graph_exec",
    hdrs = [
        "scoped_gpu_graph_exec.h",
    ],
    deps = [
        ":scoped_update_mode",
    ],
)

cc_library(
    name = "gpu_command_buffer",
    srcs = ["gpu_command_buffer.cc"],
    hdrs = [
        "gpu_command_buffer.h",
    ],
    deps = [
        ":scoped_update_mode",
        "//xla/stream_executor:bit_pattern",
        "//xla/stream_executor:command_buffer",
        "//xla/stream_executor:device_memory",
        "//xla/stream_executor:dnn",
        "//xla/stream_executor:kernel",
        "//xla/stream_executor:kernel_spec",
        "//xla/stream_executor:launch_dim",
        "//xla/stream_executor:stream",
        "//xla/stream_executor:stream_executor_h",
        "//xla/tsl/platform:env",
        "//xla/tsl/platform:errors",
        "//xla/tsl/platform:statusor",
        "@com_google_absl//absl/container:inlined_vector",
        "@com_google_absl//absl/log",
        "@com_google_absl//absl/log:check",
        "@com_google_absl//absl/status",
        "@com_google_absl//absl/status:statusor",
        "@com_google_absl//absl/strings",
        "@com_google_absl//absl/strings:str_format",
        "@com_google_absl//absl/types:span",
        "@tsl//tsl/platform:casts",
        "@tsl//tsl/platform:path",
    ],
)

cc_library(
    name = "gpu_executor_header",
    hdrs = ["gpu_executor.h"],
    deps = [
        "//xla/stream_executor:platform",
        "//xla/stream_executor:stream_executor_common",
        "//xla/stream_executor:stream_executor_h",
        "@com_google_absl//absl/base:core_headers",
        "@com_google_absl//absl/status",
        "@com_google_absl//absl/status:statusor",
        "@com_google_absl//absl/synchronization",
    ],
)

cc_library(
    name = "gpu_helpers_header",
    hdrs = ["gpu_helpers.h"],
    deps = [
        "//xla/stream_executor:device_memory",
    ],
)

tsl_gpu_library(
    name = "gpu_init",
    hdrs = [
        "gpu_init.h",
    ],
    visibility = internal_visibility([
        "//xla/tsl:internal",
    ]),
    deps = [
        "@com_google_absl//absl/status",
        "@tsl//tsl/platform:status",
    ] + if_static(
        [":gpu_init_impl"],
    ),
)

tsl_gpu_library(
    name = "gpu_init_impl",
    srcs = [
        "gpu_init.cc",
    ],
    hdrs = [
        "gpu_init.h",
    ],
    copts = tsl_copts(),
    linkstatic = True,
    visibility = internal_visibility([
        "//tensorflow/compiler/tf2xla:__subpackages__",
        "//xla:__subpackages__",
        "//tensorflow/core/common_runtime/gpu:__subpackages__",
        "//tensorflow/stream_executor:__subpackages__",
    ]),
    deps = [
        "//xla/stream_executor:platform",
        "//xla/stream_executor:platform_manager",
        "@com_google_absl//absl/status",
        "@com_google_absl//absl/status:statusor",
        "@tsl//tsl/platform:logging",
    ],
    alwayslink = True,
)

cc_library(
    name = "gpu_stream",
    srcs = ["gpu_stream.cc"],
    hdrs = ["gpu_stream.h"],
    tags = ["gpu"],
    deps = [
        ":gpu_types_header",
        "//xla/stream_executor:stream",
        "@com_google_absl//absl/base",
        "@com_google_absl//absl/log:check",
    ],
)

cc_library(
    name = "gpu_semaphore",
    srcs = ["gpu_semaphore.cc"],
    hdrs = ["gpu_semaphore.h"],
    deps = [
        "//xla/stream_executor:device_memory",
        "//xla/stream_executor:memory_allocation",
        "//xla/stream_executor:stream_executor_h",
        "@com_google_absl//absl/status:statusor",
        "@tsl//tsl/platform:statusor",
    ],
)

cc_library(
    name = "gpu_types_header",
    hdrs = ["gpu_types.h"],
    defines = if_rocm_is_configured([
        "TENSORFLOW_USE_ROCM=1",
    ]) + if_sycl_is_configured([
        "TENSORFLOW_USE_SYCL=1",
    ]),
    tags = ["gpu"],
    deps = if_cuda_is_configured([
        "@local_config_cuda//cuda:cuda_headers",
    ]) + if_rocm_is_configured([
        "@local_config_rocm//rocm:rocm_headers",
    ]) + if_sycl_is_configured([
        "@local_config_sycl//sycl:sycl_headers",
    ]),
)

cc_library(
    name = "gpu_asm_opts",
    hdrs = ["gpu_asm_opts.h"],
    visibility = internal_visibility([
        "//xla/service/gpu:__subpackages__",
        "//xla/stream_executor:__subpackages__",
        "//tensorflow/core/kernels:__subpackages__",
    ]),
    deps = [
        "@com_google_absl//absl/strings",
        "@com_google_absl//absl/types:span",
    ],
)

cc_library(
    name = "asm_compiler",
    srcs = ["asm_compiler.cc"],
    hdrs = ["asm_compiler.h"],
    copts = tsl_copts(),
    visibility = internal_visibility([
        "//xla/service/gpu:__subpackages__",
        "//xla/stream_executor:__subpackages__",
        "//tensorflow/core/kernels:__subpackages__",
    ]),
    deps = [
        "//xla/tsl/platform:subprocess",
        "@com_google_absl//absl/cleanup",
        "@com_google_absl//absl/log",
        "@com_google_absl//absl/log:check",
        "@com_google_absl//absl/status:statusor",
        "@com_google_absl//absl/strings",
        "@com_google_absl//absl/strings:str_format",
        "@tsl//tsl/platform:env",
        "@tsl//tsl/platform:errors",
        "@tsl//tsl/platform:path",
        "@tsl//tsl/platform:status",
    ],
)

gpu_kernel_library(
    name = "redzone_allocator_kernel",
    srcs = [
        "redzone_allocator_kernel.cu.cc",
    ],
    tags = ["gpu"],
    deps = if_cuda_is_configured([
        "@local_config_cuda//cuda:cuda_headers",
    ]) + if_rocm_is_configured([
        "@local_config_rocm//rocm:rocm_headers",
        "@local_config_rocm//rocm:rocm_config",
    ]),
)

cc_library(
    name = "redzone_allocator_kernel_stub",
    srcs = [
        "redzone_allocator_kernel.h",
        "redzone_allocator_kernel_stub.cc",
    ],
    deps = [
        ":gpu_asm_opts",
        "//xla/stream_executor:device_memory",
        "//xla/stream_executor:kernel",
        "//xla/stream_executor:stream_executor_h",
        "//xla/stream_executor:typed_kernel_factory",
        "@com_google_absl//absl/status:statusor",
        "@tsl//tsl/platform:statusor",
    ],
)

cc_library(
    name = "redzone_allocator",
    srcs = [
        "redzone_allocator.cc",
    ],
    hdrs = ["redzone_allocator.h"],
    visibility = internal_visibility([":friends"]),
    deps = [
        ":gpu_asm_opts",
        "//xla:shape_util",
        "//xla/service/gpu:stream_executor_util",
        "//xla/stream_executor:device_memory",
        "//xla/stream_executor:device_memory_allocator",
        "//xla/stream_executor:device_memory_handle",
        "//xla/stream_executor:kernel",
        "//xla/stream_executor:launch_dim",
        "//xla/stream_executor:scratch_allocator",
        "//xla/stream_executor:stream",
        "//xla/stream_executor:stream_executor_h",
        "//xla/stream_executor:typed_kernel_factory",
        "//xla/tsl/framework:allocator",
        "//xla/tsl/lib/math:math_util",
        "//xla/tsl/platform:errors",
        "//xla/tsl/platform:statusor",
        "@com_google_absl//absl/container:fixed_array",
        "@com_google_absl//absl/log",
        "@com_google_absl//absl/log:check",
        "@com_google_absl//absl/status",
        "@com_google_absl//absl/status:statusor",
        "@com_google_absl//absl/strings:str_format",
        "@com_google_absl//absl/strings:string_view",
        "@tsl//tsl/platform:errors",
        "@tsl//tsl/platform:statusor",
<<<<<<< HEAD
    ] + if_rocm_is_configured([
        ":redzone_allocator_kernel_rocm",
    ]) + if_sycl_is_configured([
        ":redzone_allocator_kernel_stub",
    ]) + if_cuda_is_configured([
        ":redzone_allocator_kernel_cuda",
=======
    ] + if_gpu_is_configured([
        ":redzone_allocator_kernel",
>>>>>>> 21498a52
    ]),
)

xla_test(
    name = "redzone_allocator_test",
    srcs = ["redzone_allocator_test.cc"],
    backends = ["gpu"],
    deps = [
        ":gpu_init",
        ":redzone_allocator",
        "//xla/stream_executor:device_memory",
        "//xla/stream_executor:device_memory_allocator",
        "//xla/stream_executor:platform",
        "//xla/stream_executor:platform_manager",
        "//xla/stream_executor:stream_executor_memory_allocator",
        "//xla/tsl/lib/core:status_test_util",
        "@com_google_absl//absl/status:statusor",
        "@com_google_absl//absl/strings",
        "@com_google_absl//absl/strings:string_view",
        "@com_google_googletest//:gtest_main",
        "@tsl//tsl/platform:statusor",
        "@tsl//tsl/platform:test",
    ],
)

cc_library(
    name = "gpu_cudamallocasync_allocator",
    srcs = ["gpu_cudamallocasync_allocator.cc"],
    hdrs = ["gpu_cudamallocasync_allocator.h"],
    tags = [
        "cuda-only",
        "gpu",
    ],
    deps = [
        ":gpu_init_impl",
        "//xla/stream_executor:activate_context",
        "//xla/stream_executor:stream_executor_h",
        "//xla/stream_executor/cuda:cuda_executor",
        "//xla/stream_executor/cuda:cuda_status",
        "//xla/tsl/framework:allocator",
        "//xla/tsl/framework:device_id",
        "//xla/tsl/util:env_var",
        "@com_google_absl//absl/base:core_headers",
        "@com_google_absl//absl/container:flat_hash_map",
        "@com_google_absl//absl/log",
        "@com_google_absl//absl/log:check",
        "@com_google_absl//absl/strings",
        "@com_google_absl//absl/synchronization",
        "@local_config_cuda//cuda:cuda_headers",
        "@tsl//tsl/platform:logging",
        "@tsl//tsl/platform:status",
    ],
)

xla_test(
    name = "gpu_cudamallocasync_allocator_test",
    srcs = ["gpu_cudamallocasync_allocator_test.cc"],
    backends = ["gpu_any"],
    tags = ["cuda-only"],
    deps = [
        ":gpu_cudamallocasync_allocator",
        "//xla/service:platform_util",
        "//xla/stream_executor:platform",
        "//xla/stream_executor:platform_manager",
        "//xla/stream_executor:stream_executor_h",
        "//xla/stream_executor/cuda:cuda_platform",
        "//xla/tsl/framework:device_id",
        "@com_google_absl//absl/log:check",
        "@com_google_absl//absl/strings",
        "@com_google_googletest//:gtest_main",
        "@tsl//tsl/platform:statusor",
        "@tsl//tsl/platform:test",
    ],
)

cc_library(
    name = "gpu_blas_lt",
    srcs = ["gpu_blas_lt.cc"],
    hdrs = ["gpu_blas_lt.h"],
    local_defines = if_cuda_is_configured(["GOOGLE_CUDA=1"]),
    deps = [
        ":gpu_blas_lt_proto_cc",
        "//xla:protobuf_util",
        "//xla:shape_util",
        "//xla:status_macros",
        "//xla:types",
        "//xla:util",
        "//xla:xla_data_proto_cc",
        "//xla/service:algorithm_util",
        "//xla/stream_executor:blas",
        "//xla/stream_executor:device_memory",
        "//xla/stream_executor:host_or_device_scalar",
        "//xla/stream_executor:stream",
        "//xla/stream_executor:stream_executor_h",
        "//xla/tsl/platform:statusor",
        "//xla/tsl/protobuf:dnn_proto_cc",
        "@com_google_absl//absl/algorithm:container",
        "@com_google_absl//absl/base:core_headers",
        "@com_google_absl//absl/container:flat_hash_map",
        "@com_google_absl//absl/functional:any_invocable",
        "@com_google_absl//absl/log",
        "@com_google_absl//absl/status",
        "@com_google_absl//absl/status:statusor",
        "@com_google_absl//absl/strings:str_format",
        "@com_google_absl//absl/synchronization",
        "@com_google_absl//absl/types:span",
        "@tsl//tsl/platform:errors",
        "@tsl//tsl/platform:statusor",
    ] + if_cuda_is_configured([
        "@tsl//tsl/platform:tensor_float_32_hdr_lib",
    ]) + if_static([
        "@tsl//tsl/platform:tensor_float_32_utils",
    ]),
)

tf_proto_library(
    name = "gpu_blas_lt_proto",
    srcs = ["gpu_blas_lt.proto"],
    protodeps = [
        "//xla:xla_data_proto",
        "//xla/stream_executor:blas_proto",
    ],
)

xla_cc_test(
    name = "gpu_blas_lt_test",
    srcs = ["gpu_blas_lt_test.cc"],
    deps = [
        ":gpu_blas_lt",
        "//xla:xla_data_proto_cc",
        "//xla/stream_executor:blas",
        "//xla/tsl/platform:statusor",
        "//xla/tsl/platform:test",
        "@com_google_googletest//:gtest_main",
    ],
)

gpu_kernel_library(
    name = "gpu_test_kernels",
    testonly = 1,
    srcs = ["gpu_test_kernels.cu.cc"],
    hdrs = ["gpu_test_kernels.h"],
    linkstatic = True,
    tags = [
        "gpu",
        "no-sycl",
    ],
    deps = [
        "//xla/stream_executor:kernel_spec",
    ] + if_cuda_is_configured([
        "@local_config_cuda//cuda:cuda_headers",
    ]) + if_rocm_is_configured([
        "@local_config_rocm//rocm:rocm_headers",
    ]),
)

cc_library(
    name = "gpu_test_kernels_fatbin",
    testonly = True,
    srcs = ["gpu_test_kernels_fatbin.cc"],
    hdrs = ["gpu_test_kernels_fatbin.h"],
    data = [
        ":gpu_test_kernels",
    ],
    tags = ["gpu"],
    deps = [
        ":gpu_init_impl",
        "//xla/tsl/platform:env",
        "//xla/tsl/platform:errors",
        "//xla/tsl/platform:test",
        "@com_google_absl//absl/status",
        "@com_google_absl//absl/status:statusor",
        "@com_google_absl//absl/strings",
        "@llvm-project//llvm:Object",
        "@llvm-project//llvm:Support",
        "@tsl//tsl/platform:env",
        "@tsl//tsl/platform:errors",
        "@tsl//tsl/platform:path",
        "@tsl//tsl/platform:test",
    ],
)

xla_cc_test(
    name = "gpu_test_kernels_fatbin_test",
    srcs = ["gpu_test_kernels_fatbin_test.cc"],
    tags = ["gpu"],
    deps = [
        ":gpu_test_kernels_fatbin",
        "@com_google_googletest//:gtest_main",
        "@tsl//tsl/platform:statusor",
        "@tsl//tsl/platform:test",
    ],
)

xla_test(
    name = "gpu_kernel_test",
    srcs = ["gpu_kernel_test.cc"],
    backends = ["gpu"],
    deps = [
        ":gpu_test_kernels",
        ":gpu_test_kernels_fatbin",
        "//xla/service:platform_util",
        "//xla/stream_executor:device_memory",
        "//xla/stream_executor:kernel",
        "//xla/stream_executor:kernel_spec",
        "//xla/stream_executor:launch_dim",
        "//xla/stream_executor:platform",
        "//xla/stream_executor:platform_manager",
        "//xla/stream_executor:stream",
        "//xla/stream_executor:stream_executor_h",
        "//xla/stream_executor:typed_kernel_factory",
        "//xla/stream_executor/rocm:rocm_platform_id",
        "//xla/tsl/lib/core:status_test_util",
        "//xla/tsl/platform:logging",
        "//xla/tsl/platform:statusor",
        "@com_google_absl//absl/status",
        "@com_google_absl//absl/status:statusor",
        "@com_google_absl//absl/strings",
        "@com_google_absl//absl/types:span",
        "@com_google_googletest//:gtest",
        "@com_google_googletest//:gtest_main",
    ],
)

xla_test(
    name = "gpu_command_buffer_test",
    srcs = ["gpu_command_buffer_test.cc"],
    backends = ["gpu"],
    deps = [
        ":gpu_command_buffer",
        ":gpu_test_kernels",
        "//xla/service:platform_util",
        "//xla/stream_executor:command_buffer",
        "//xla/stream_executor:device_memory",
        "//xla/stream_executor:kernel",
        "//xla/stream_executor:kernel_spec",
        "//xla/stream_executor:launch_dim",
        "//xla/stream_executor:platform",
        "//xla/stream_executor:platform_manager",
        "//xla/stream_executor:semantic_version",
        "//xla/stream_executor:stream",
        "//xla/stream_executor:stream_executor_h",
        "//xla/stream_executor:trace_command_buffer_factory",
        "//xla/stream_executor:typed_kernel_factory",
        "//xla/stream_executor/cuda:cuda_platform_id",
        "//xla/stream_executor/rocm:rocm_platform_id",
        "//xla/tsl/lib/core:status_test_util",
        "//xla/tsl/platform:errors",
        "//xla/tsl/platform:status",
        "//xla/tsl/platform:status_matchers",
        "//xla/tsl/platform:statusor",
        "//xla/tsl/platform:test",
        "//xla/tsl/platform:test_benchmark",
        "//xla/tsl/platform:test_main",
        "@com_google_absl//absl/base",
        "@com_google_absl//absl/log:check",
        "@com_google_absl//absl/status",
        "@com_google_absl//absl/strings",
        "@com_google_absl//absl/types:span",
        "@com_google_googletest//:gtest",
    ] + if_cuda([
        "//xla/stream_executor/cuda:cuda_platform",
    ]) + if_rocm([
        "//xla/stream_executor/rocm:rocm_platform",
    ]),
)

xla_test(
    name = "memcpy_test",
    srcs = ["memcpy_test.cc"],
    backends = ["gpu"],
    deps = [
        "//xla/service:platform_util",
        "//xla/stream_executor:device_memory",
        "//xla/stream_executor:platform",
        "//xla/stream_executor:stream",
        "//xla/stream_executor:stream_executor_h",
        "//xla/tsl/lib/core:status_test_util",
        "@com_google_googletest//:gtest_main",
        "@tsl//tsl/platform:statusor",
        "@tsl//tsl/platform:test",
    ] + if_cuda([
        "//xla/stream_executor/cuda:cuda_platform",
    ]) + if_rocm([
        "//xla/stream_executor/rocm:rocm_platform",
    ]),
)

xla_test(
    name = "stream_search_test",
    size = "small",
    srcs = ["stream_search_test.cc"],
    backends = ["gpu"],
    deps = [
        "//xla/service:platform_util",
        "//xla/stream_executor:platform",
        "//xla/stream_executor:stream",
        "//xla/stream_executor:stream_executor_h",
        "//xla/stream_executor:stream_finder",
        "//xla/stream_executor/host:host_platform",
        "@com_google_absl//absl/status:statusor",
        "@com_google_googletest//:gtest_main",
        "@tsl//tsl/platform:statusor",
        "@tsl//tsl/platform:test",
    ] + if_cuda([
        "//xla/stream_executor/cuda:cuda_platform",
    ]) + if_rocm([
        "//xla/stream_executor/rocm:rocm_platform",
    ]),
)

xla_test(
    name = "gpu_executor_test",
    size = "small",
    srcs = ["gpu_executor_test.cc"],
    backends = ["gpu"],
    local_defines = if_cuda_is_configured(["GOOGLE_CUDA=1"]) + if_rocm_is_configured([
        "TENSORFLOW_USE_ROCM=1",
    ]),
    deps = [
        "//xla/service:platform_util",
        "//xla/stream_executor:platform",
        "//xla/stream_executor:platform_manager",
        "//xla/stream_executor:stream_executor_h",
        "//xla/tsl/platform:statusor",
        "@com_google_absl//absl/status:statusor",
        "@com_google_absl//absl/strings",
        "@com_google_googletest//:gtest_main",
        "@tsl//tsl/platform:platform_port",
        "@tsl//tsl/platform:statusor",
        "@tsl//tsl/platform:test",
    ] + if_cuda([
        "//xla/stream_executor/cuda:cuda_platform",
    ]) + if_rocm([
        "//xla/stream_executor/rocm:rocm_platform",
    ]),
)

xla_test(
    name = "gpu_device_info_test",
    srcs = ["gpu_device_info_test.cc"],
    backends = ["gpu"],
    data = [
        "//xla/tools/hlo_opt:gpu_specs/a100_pcie_80.txtpb",
        "//xla/tools/hlo_opt:gpu_specs/a100_sxm_40.txtpb",
        "//xla/tools/hlo_opt:gpu_specs/a100_sxm_80.txtpb",
        "//xla/tools/hlo_opt:gpu_specs/a6000.txtpb",
        "//xla/tools/hlo_opt:gpu_specs/h100_pcie.txtpb",
        "//xla/tools/hlo_opt:gpu_specs/h100_sxm.txtpb",
        "//xla/tools/hlo_opt:gpu_specs/mi200.txtpb",
        "//xla/tools/hlo_opt:gpu_specs/p100.txtpb",
        "//xla/tools/hlo_opt:gpu_specs/v100.txtpb",
    ],
    deps = [
        "//xla/service:platform_util",
        "//xla/stream_executor:device_description",
        "//xla/stream_executor:device_description_proto_cc",
        "//xla/stream_executor:platform",
        "//xla/stream_executor:platform_manager",
        "//xla/stream_executor:stream_executor_h",
        "//xla/tsl/lib/core:status_test_util",
        "@com_google_absl//absl/container:flat_hash_map",
        "@com_google_absl//absl/log",
        "@com_google_absl//absl/strings",
        "@com_google_googletest//:gtest",
        "@com_google_googletest//:gtest_main",
        "@tsl//tsl/platform:env",
        "@tsl//tsl/platform:path",
        "@tsl//tsl/platform:protobuf",
        "@tsl//tsl/platform:statusor",
        "@tsl//tsl/platform:test",
    ],
)

cc_library(
    name = "tma_metadata",
    srcs = ["tma_metadata.cc"],
    hdrs = ["tma_metadata.h"],
    # copybara:uncomment compatible_with = ["//buildenv/target:non_prod"],
    deps = [
        "//xla/tsl/platform:errors",
        "@com_google_absl//absl/algorithm:container",
        "@com_google_absl//absl/container:flat_hash_map",
        "@com_google_absl//absl/log",
        "@com_google_absl//absl/log:check",
        "@com_google_absl//absl/status",
        "@com_google_absl//absl/status:statusor",
        "@com_google_absl//absl/strings",
        "@com_google_absl//absl/strings:str_format",
        "@llvm-project//llvm:Support",
    ],
)

xla_cc_test(
    name = "tma_metadata_test",
    srcs = ["tma_metadata_test.cc"],
    deps = [
        ":tma_metadata",
        "//xla/tsl/platform:status_matchers",
        "@com_google_absl//absl/status",
        "@com_google_googletest//:gtest_main",
        "@llvm-project//llvm:Support",
    ],
)

cc_library(
    name = "gpu_kernel_registry",
    srcs = ["gpu_kernel_registry.cc"],
    hdrs = ["gpu_kernel_registry.h"],
    deps = [
        "//xla/stream_executor:kernel_spec",
        "//xla/stream_executor:platform",
        "//xla/stream_executor:platform_manager",
        "//xla/stream_executor:stream_executor_h",
        "//xla/stream_executor:typed_kernel_factory",
        "//xla/stream_executor/platform:initialize",
        "//xla/tsl/platform:statusor",
        "@com_google_absl//absl/base:core_headers",
        "@com_google_absl//absl/container:flat_hash_map",
        "@com_google_absl//absl/log",
        "@com_google_absl//absl/status",
        "@com_google_absl//absl/status:statusor",
        "@com_google_absl//absl/strings:str_format",
        "@com_google_absl//absl/synchronization",
    ],
)

xla_cc_test(
    name = "gpu_kernel_registry_test",
    srcs = ["gpu_kernel_registry_test.cc"],
    deps = [
        ":gpu_kernel_registry",
        "//xla/stream_executor:kernel",
        "//xla/stream_executor:kernel_spec",
        "//xla/stream_executor/cuda:cuda_platform_id",
        "//xla/stream_executor/rocm:rocm_platform_id",
        "//xla/tsl/platform:env",
        "//xla/tsl/platform:status_matchers",
        "@com_google_absl//absl/status",
        "@com_google_googletest//:gtest_main",
    ],
)

cc_library(
    name = "buffer_comparator_kernel",
    hdrs = ["buffer_comparator_kernel.h"],
    deps = [
        "//xla/stream_executor:device_memory",
        "//xla/stream_executor:kernel",
    ],
)

exports_files([
    "buffer_comparator_kernel_lib.cu.h",
    "all_reduce_kernel_lib.cu.h",
    "ragged_all_to_all_kernel_lib.cu.h",
])

cc_library(
    name = "make_batch_pointers_kernel",
    hdrs = ["make_batch_pointers_kernel.h"],
    deps = [
        "//xla/stream_executor:device_memory",
        "//xla/stream_executor:kernel",
    ],
)

cc_library(
    name = "ragged_all_to_all_kernel",
    hdrs = ["ragged_all_to_all_kernel.h"],
    deps = [
        "//xla/stream_executor:device_memory",
        "//xla/stream_executor:kernel",
    ],
)

cc_library(
    name = "all_reduce_kernel",
    hdrs = ["all_reduce_kernel.h"],
    deps = [
        "//xla/service:collective_ops_utils",
        "//xla/stream_executor:device_memory",
        "//xla/stream_executor:kernel",
    ],
)

cc_library(
    name = "topk_kernel",
    hdrs = ["topk_kernel.h"],
    deps = [
        "//xla/stream_executor:device_memory",
        "//xla/stream_executor:kernel",
    ],
)<|MERGE_RESOLUTION|>--- conflicted
+++ resolved
@@ -352,23 +352,6 @@
 )
 
 cc_library(
-    name = "redzone_allocator_kernel_stub",
-    srcs = [
-        "redzone_allocator_kernel.h",
-        "redzone_allocator_kernel_stub.cc",
-    ],
-    deps = [
-        ":gpu_asm_opts",
-        "//xla/stream_executor:device_memory",
-        "//xla/stream_executor:kernel",
-        "//xla/stream_executor:stream_executor_h",
-        "//xla/stream_executor:typed_kernel_factory",
-        "@com_google_absl//absl/status:statusor",
-        "@tsl//tsl/platform:statusor",
-    ],
-)
-
-cc_library(
     name = "redzone_allocator",
     srcs = [
         "redzone_allocator.cc",
@@ -401,17 +384,8 @@
         "@com_google_absl//absl/strings:string_view",
         "@tsl//tsl/platform:errors",
         "@tsl//tsl/platform:statusor",
-<<<<<<< HEAD
-    ] + if_rocm_is_configured([
-        ":redzone_allocator_kernel_rocm",
-    ]) + if_sycl_is_configured([
-        ":redzone_allocator_kernel_stub",
-    ]) + if_cuda_is_configured([
-        ":redzone_allocator_kernel_cuda",
-=======
     ] + if_gpu_is_configured([
         ":redzone_allocator_kernel",
->>>>>>> 21498a52
     ]),
 )
 
