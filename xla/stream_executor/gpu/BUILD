# Description:
#   GPU-platform specific StreamExecutor support code.

load(
    "@local_config_cuda//cuda:build_defs.bzl",
    "if_cuda",
)
load(
    "@local_config_rocm//rocm:build_defs.bzl",
    "if_rocm",
    "if_rocm_is_configured",
)
load(
    "@local_config_sycl//sycl:build_defs.bzl",
    "if_sycl_is_configured",
)
load("//xla:xla.default.bzl", "xla_cc_test")
load(
    "//xla/service/gpu:build_defs.bzl",
    "gpu_kernel_library",
)
load(
    "//xla/stream_executor:build_defs.bzl",
    "stream_executor_gpu_friends",
)
load(
    "//xla/tests:build_defs.bzl",
    "xla_test",
)
load(
    "//xla/tsl:tsl.bzl",
    "internal_visibility",
    "tsl_copts",
    "tsl_gpu_library",
)
load(
    "//xla/tsl/platform:build_config.bzl",
    "tf_proto_library",
)
load(
    "//xla/tsl/platform:build_config_root.bzl",
    "if_static",
)
load(
    "//xla/tsl/platform:rules_cc.bzl",
    "cc_library",
)
load(
    "//xla/tsl/platform/default:cuda_build_defs.bzl",
    "if_cuda_is_configured",
)

package(
    # copybara:uncomment default_applicable_licenses = ["//tensorflow:license"],
    default_visibility = internal_visibility([":friends"]),
    licenses = ["notice"],
)

package_group(
    name = "friends",
    packages = stream_executor_gpu_friends(),
)

cc_library(
    name = "context",
    hdrs = ["context.h"],
    deps = [
        "@com_google_absl//absl/status",
    ],
)

cc_library(
    name = "context_map",
    hdrs = ["context_map.h"],
    deps = [
        "@com_google_absl//absl/base:core_headers",
        "@com_google_absl//absl/container:flat_hash_map",
        "@com_google_absl//absl/functional:any_invocable",
        "@com_google_absl//absl/log:check",
        "@com_google_absl//absl/synchronization",
    ],
)

xla_cc_test(
    name = "context_map_test",
    srcs = ["context_map_test.cc"],
    deps = [
        ":context_map",
        "@com_google_googletest//:gtest_main",
        "@tsl//tsl/platform:test",
    ],
)

cc_library(
    name = "mock_context",
    testonly = True,
    hdrs = ["mock_context.h"],
    deps = [
        ":context",
        "//xla/hlo/testlib:test",
    ],
)

cc_library(
    name = "read_numa_node",
    srcs = ["read_numa_node.cc"],
    hdrs = ["read_numa_node.h"],
    deps = [
        "@com_google_absl//absl/log",
        "@com_google_absl//absl/strings",
        "@com_google_absl//absl/strings:str_format",
        "@tsl//tsl/platform:logging",
        "@tsl//tsl/platform:platform_port",
    ],
)

cc_library(
    name = "scoped_activate_context",
    srcs = ["scoped_activate_context.cc"],
    hdrs = ["scoped_activate_context.h"],
    deps = [
        ":context",
        "//xla/stream_executor:activate_context",
        "@com_google_absl//absl/log",
        "@com_google_absl//absl/log:check",
        "@tsl//tsl/platform:logging",
    ],
)

xla_cc_test(
    name = "scoped_activate_context_test",
    srcs = ["scoped_activate_context_test.cc"],
    deps = [
        ":mock_context",
        ":scoped_activate_context",
        "@com_google_googletest//:gtest_main",
        "@tsl//tsl/platform:env",
        "@tsl//tsl/platform:test",
    ],
)

cc_library(
    name = "scoped_update_mode",
    hdrs = [
        "scoped_update_mode.h",
    ],
)

cc_library(
    name = "scoped_gpu_graph_exec",
    hdrs = [
        "scoped_gpu_graph_exec.h",
    ],
    deps = [
        ":scoped_update_mode",
    ],
)

cc_library(
    name = "gpu_command_buffer",
    srcs = ["gpu_command_buffer.cc"],
    hdrs = [
        "gpu_command_buffer.h",
    ],
    deps = [
        ":scoped_update_mode",
        "//xla/stream_executor:bit_pattern",
        "//xla/stream_executor:command_buffer",
        "//xla/stream_executor:device_memory",
        "//xla/stream_executor:dnn",
        "//xla/stream_executor:kernel",
        "//xla/stream_executor:kernel_spec",
        "//xla/stream_executor:launch_dim",
        "//xla/stream_executor:platform",
        "//xla/stream_executor:stream",
        "//xla/stream_executor:stream_executor_h",
        "//xla/tsl/platform:env",
        "//xla/tsl/platform:errors",
        "//xla/tsl/platform:statusor",
        "@com_google_absl//absl/container:inlined_vector",
        "@com_google_absl//absl/log",
        "@com_google_absl//absl/log:check",
        "@com_google_absl//absl/status",
        "@com_google_absl//absl/status:statusor",
        "@com_google_absl//absl/strings",
        "@com_google_absl//absl/strings:str_format",
        "@com_google_absl//absl/types:span",
        "@tsl//tsl/platform:casts",
        "@tsl//tsl/platform:path",
    ],
)

cc_library(
    name = "gpu_executor_header",
    hdrs = ["gpu_executor.h"],
    deps = [
        "//xla/stream_executor:platform",
        "//xla/stream_executor:stream_executor_common",
        "//xla/stream_executor:stream_executor_h",
        "@com_google_absl//absl/base:core_headers",
        "@com_google_absl//absl/status",
        "@com_google_absl//absl/status:statusor",
        "@com_google_absl//absl/synchronization",
    ],
)

cc_library(
    name = "gpu_helpers_header",
    hdrs = ["gpu_helpers.h"],
    deps = [
        "//xla/stream_executor:device_memory",
    ],
)

tsl_gpu_library(
    name = "gpu_init",
    hdrs = [
        "gpu_init.h",
    ],
    visibility = internal_visibility([
        "//xla/tsl:internal",
    ]),
    deps = [
        "@com_google_absl//absl/status",
        "@tsl//tsl/platform:status",
    ] + if_static(
        [":gpu_init_impl"],
    ),
)

tsl_gpu_library(
    name = "gpu_init_impl",
    srcs = [
        "gpu_init.cc",
    ],
    hdrs = [
        "gpu_init.h",
    ],
    copts = tsl_copts(),
    linkstatic = True,
    visibility = internal_visibility([
        "//tensorflow/compiler/tf2xla:__subpackages__",
        "//xla:__subpackages__",
        "//tensorflow/core/common_runtime/gpu:__subpackages__",
        "//tensorflow/stream_executor:__subpackages__",
    ]),
    deps = [
        "//xla/stream_executor:platform",
        "//xla/stream_executor:platform_manager",
        "@com_google_absl//absl/status",
        "@com_google_absl//absl/status:statusor",
        "@tsl//tsl/platform:logging",
    ],
    alwayslink = True,
)

cc_library(
    name = "gpu_stream",
    srcs = ["gpu_stream.cc"],
    hdrs = ["gpu_stream.h"],
    tags = ["gpu"],
    deps = [
        ":gpu_types_header",
        "//xla/stream_executor:stream",
        "@com_google_absl//absl/base",
        "@com_google_absl//absl/log:check",
    ],
)

cc_library(
    name = "gpu_semaphore",
    srcs = ["gpu_semaphore.cc"],
    hdrs = ["gpu_semaphore.h"],
    deps = [
        "//xla/stream_executor:device_memory",
        "//xla/stream_executor:memory_allocation",
        "//xla/stream_executor:stream_executor_h",
        "@com_google_absl//absl/status:statusor",
        "@tsl//tsl/platform:statusor",
    ],
)

cc_library(
    name = "gpu_types_header",
    hdrs = ["gpu_types.h"],
    defines = if_rocm_is_configured([
        "TENSORFLOW_USE_ROCM=1",
    ]) + if_sycl_is_configured([
        "TENSORFLOW_USE_SYCL=1",
    ]),
    tags = ["gpu"],
    deps = if_cuda_is_configured([
        "@local_config_cuda//cuda:cuda_headers",
    ]) + if_rocm_is_configured([
        "@local_config_rocm//rocm:rocm_headers",
    ]) + if_sycl_is_configured([
        "@local_config_sycl//sycl:sycl_headers",
    ]),
)

cc_library(
    name = "gpu_asm_opts",
    hdrs = ["gpu_asm_opts.h"],
    visibility = internal_visibility([
        "//xla/service/gpu:__subpackages__",
        "//xla/stream_executor:__subpackages__",
        "//tensorflow/core/kernels:__subpackages__",
    ]),
    deps = [
        "@com_google_absl//absl/strings",
        "@com_google_absl//absl/types:span",
    ],
)

cc_library(
    name = "asm_compiler",
    srcs = ["asm_compiler.cc"],
    hdrs = ["asm_compiler.h"],
    copts = tsl_copts(),
    visibility = internal_visibility([
        "//xla/service/gpu:__subpackages__",
        "//xla/stream_executor:__subpackages__",
        "//tensorflow/core/kernels:__subpackages__",
    ]),
    deps = [
        "//xla/tsl/platform:subprocess",
        "@com_google_absl//absl/cleanup",
        "@com_google_absl//absl/log",
        "@com_google_absl//absl/log:check",
        "@com_google_absl//absl/status:statusor",
        "@com_google_absl//absl/strings",
        "@com_google_absl//absl/strings:str_format",
        "@tsl//tsl/platform:env",
        "@tsl//tsl/platform:errors",
        "@tsl//tsl/platform:path",
        "@tsl//tsl/platform:status",
    ],
)

cc_library(
    name = "redzone_allocator_kernel",
    hdrs = [
        "redzone_allocator_kernel.h",
    ],
    deps = [
        "//xla/stream_executor:device_memory",
        "//xla/stream_executor:kernel",
    ],
)

cc_library(
    name = "redzone_allocator",
    srcs = [
        "redzone_allocator.cc",
    ],
    hdrs = ["redzone_allocator.h"],
    visibility = internal_visibility([":friends"]),
    deps = [
        ":gpu_kernel_registry",
        ":redzone_allocator_kernel",
        "//xla:shape_util",
        "//xla/service/gpu:stream_executor_util",
        "//xla/stream_executor:device_memory",
        "//xla/stream_executor:device_memory_allocator",
        "//xla/stream_executor:device_memory_handle",
        "//xla/stream_executor:launch_dim",
        "//xla/stream_executor:scratch_allocator",
        "//xla/stream_executor:stream",
        "//xla/stream_executor:stream_executor_h",
        "//xla/tsl/framework:allocator",
        "//xla/tsl/lib/math:math_util",
        "//xla/tsl/platform:errors",
        "//xla/tsl/platform:statusor",
        "@com_google_absl//absl/container:fixed_array",
        "@com_google_absl//absl/log",
        "@com_google_absl//absl/log:check",
        "@com_google_absl//absl/status",
        "@com_google_absl//absl/status:statusor",
        "@com_google_absl//absl/strings:str_format",
        "@com_google_absl//absl/strings:string_view",
    ],
)

xla_test(
    name = "redzone_allocator_test",
    srcs = ["redzone_allocator_test.cc"],
    backends = ["gpu"],
    deps = [
        ":gpu_init",
        ":redzone_allocator",
        "//xla/stream_executor:device_memory",
        "//xla/stream_executor:device_memory_allocator",
        "//xla/stream_executor:platform",
        "//xla/stream_executor:platform_manager",
        "//xla/stream_executor:stream_executor_memory_allocator",
        "//xla/tsl/lib/core:status_test_util",
        "@com_google_absl//absl/status:statusor",
        "@com_google_absl//absl/strings",
        "@com_google_absl//absl/strings:string_view",
        "@com_google_googletest//:gtest_main",
        "@tsl//tsl/platform:statusor",
        "@tsl//tsl/platform:test",
    ],
)

cc_library(
    name = "gpu_cudamallocasync_allocator",
    srcs = ["gpu_cudamallocasync_allocator.cc"],
    hdrs = ["gpu_cudamallocasync_allocator.h"],
    tags = [
        "cuda-only",
        "gpu",
    ],
    deps = [
        ":gpu_init_impl",
        "//xla/stream_executor:activate_context",
        "//xla/stream_executor:stream_executor_h",
        "//xla/stream_executor/cuda:cuda_executor",
        "//xla/stream_executor/cuda:cuda_status",
        "//xla/tsl/framework:allocator",
        "//xla/tsl/framework:device_id",
        "//xla/tsl/util:env_var",
        "@com_google_absl//absl/base:core_headers",
        "@com_google_absl//absl/container:flat_hash_map",
        "@com_google_absl//absl/log",
        "@com_google_absl//absl/log:check",
        "@com_google_absl//absl/strings",
        "@com_google_absl//absl/synchronization",
        "@local_config_cuda//cuda:cuda_headers",
        "@tsl//tsl/platform:logging",
        "@tsl//tsl/platform:status",
    ],
)

xla_test(
    name = "gpu_cudamallocasync_allocator_test",
    srcs = ["gpu_cudamallocasync_allocator_test.cc"],
    backends = ["gpu_any"],
    tags = ["cuda-only"],
    deps = [
        ":gpu_cudamallocasync_allocator",
        "//xla/service:platform_util",
        "//xla/stream_executor:platform",
        "//xla/stream_executor:platform_manager",
        "//xla/stream_executor:stream_executor_h",
        "//xla/stream_executor/cuda:cuda_platform",
        "//xla/tsl/framework:device_id",
        "@com_google_absl//absl/log:check",
        "@com_google_absl//absl/strings",
        "@com_google_googletest//:gtest_main",
        "@tsl//tsl/platform:statusor",
        "@tsl//tsl/platform:test",
    ],
)

cc_library(
    name = "gpu_blas_lt",
    srcs = ["gpu_blas_lt.cc"],
    hdrs = ["gpu_blas_lt.h"],
    local_defines = if_cuda_is_configured(["GOOGLE_CUDA=1"]),
    deps = [
        ":gpu_blas_lt_proto_cc",
        "//xla:protobuf_util",
        "//xla:shape_util",
        "//xla:status_macros",
        "//xla:types",
        "//xla:util",
        "//xla:xla_data_proto_cc",
        "//xla/service:algorithm_util",
        "//xla/stream_executor:blas",
        "//xla/stream_executor:device_memory",
        "//xla/stream_executor:host_or_device_scalar",
        "//xla/stream_executor:stream",
        "//xla/stream_executor:stream_executor_h",
        "//xla/tsl/platform:statusor",
        "//xla/tsl/protobuf:dnn_proto_cc",
        "@com_google_absl//absl/algorithm:container",
        "@com_google_absl//absl/base:core_headers",
        "@com_google_absl//absl/container:flat_hash_map",
        "@com_google_absl//absl/functional:any_invocable",
        "@com_google_absl//absl/log",
        "@com_google_absl//absl/status",
        "@com_google_absl//absl/status:statusor",
        "@com_google_absl//absl/strings:str_format",
        "@com_google_absl//absl/synchronization",
        "@com_google_absl//absl/types:span",
        "@tsl//tsl/platform:errors",
        "@tsl//tsl/platform:statusor",
    ] + if_cuda_is_configured([
        "@tsl//tsl/platform:tensor_float_32_hdr_lib",
    ]) + if_static([
        "@tsl//tsl/platform:tensor_float_32_utils",
    ]),
)

tf_proto_library(
    name = "gpu_blas_lt_proto",
    srcs = ["gpu_blas_lt.proto"],
    protodeps = [
        "//xla:xla_data_proto",
        "//xla/stream_executor:blas_proto",
    ],
)

xla_cc_test(
    name = "gpu_blas_lt_test",
    srcs = ["gpu_blas_lt_test.cc"],
    deps = [
        ":gpu_blas_lt",
        "//xla:xla_data_proto_cc",
        "//xla/stream_executor:blas",
        "//xla/tsl/platform:statusor",
        "//xla/tsl/platform:test",
        "@com_google_googletest//:gtest_main",
    ],
)

gpu_kernel_library(
    name = "gpu_test_kernels",
    testonly = 1,
    srcs = ["gpu_test_kernels.cu.cc"],
    hdrs = ["gpu_test_kernels.h"],
    linkstatic = True,
    tags = ["gpu"],
    deps = [
        "//xla/stream_executor:kernel_spec",
    ] + if_cuda_is_configured([
        "@local_config_cuda//cuda:cuda_headers",
    ]) + if_rocm_is_configured([
        "@local_config_rocm//rocm:rocm_headers",
    ]),
)

cc_library(
    name = "gpu_test_kernels_fatbin",
    testonly = True,
    srcs = ["gpu_test_kernels_fatbin.cc"],
    hdrs = ["gpu_test_kernels_fatbin.h"],
    data = [
        ":gpu_test_kernels",
    ],
    tags = ["gpu"],
    deps = [
        ":gpu_init_impl",
        "//xla/tsl/platform:env",
        "//xla/tsl/platform:errors",
        "//xla/tsl/platform:test",
        "@com_google_absl//absl/status",
        "@com_google_absl//absl/status:statusor",
        "@com_google_absl//absl/strings",
        "@llvm-project//llvm:Object",
        "@llvm-project//llvm:Support",
        "@tsl//tsl/platform:env",
        "@tsl//tsl/platform:errors",
        "@tsl//tsl/platform:path",
        "@tsl//tsl/platform:test",
    ],
)

xla_cc_test(
    name = "gpu_test_kernels_fatbin_test",
    srcs = ["gpu_test_kernels_fatbin_test.cc"],
    tags = ["gpu"],
    deps = [
        ":gpu_test_kernels_fatbin",
        "@com_google_googletest//:gtest_main",
        "@tsl//tsl/platform:statusor",
        "@tsl//tsl/platform:test",
    ],
)

xla_test(
    name = "gpu_kernel_test",
    srcs = ["gpu_kernel_test.cc"],
    backends = ["gpu"],
    deps = [
        ":gpu_test_kernels",
        ":gpu_test_kernels_fatbin",
        "//xla/service:platform_util",
        "//xla/stream_executor:device_memory",
        "//xla/stream_executor:kernel",
        "//xla/stream_executor:kernel_spec",
        "//xla/stream_executor:launch_dim",
        "//xla/stream_executor:platform",
        "//xla/stream_executor:platform_manager",
        "//xla/stream_executor:stream",
        "//xla/stream_executor:stream_executor_h",
        "//xla/stream_executor:typed_kernel_factory",
        "//xla/stream_executor/rocm:rocm_platform_id",
        "//xla/tsl/lib/core:status_test_util",
        "//xla/tsl/platform:logging",
        "//xla/tsl/platform:statusor",
        "@com_google_absl//absl/status",
        "@com_google_absl//absl/status:statusor",
        "@com_google_absl//absl/strings",
        "@com_google_absl//absl/types:span",
        "@com_google_googletest//:gtest",
        "@com_google_googletest//:gtest_main",
    ],
)

xla_test(
    name = "gpu_command_buffer_test",
    srcs = ["gpu_command_buffer_test.cc"],
    backends = ["gpu"],
    deps = [
        ":gpu_command_buffer",
        ":gpu_test_kernels",
        "//xla/service:platform_util",
        "//xla/stream_executor:command_buffer",
        "//xla/stream_executor:device_memory",
        "//xla/stream_executor:kernel",
        "//xla/stream_executor:kernel_spec",
        "//xla/stream_executor:launch_dim",
        "//xla/stream_executor:platform",
        "//xla/stream_executor:platform_manager",
        "//xla/stream_executor:semantic_version",
        "//xla/stream_executor:stream",
        "//xla/stream_executor:stream_executor_h",
        "//xla/stream_executor:trace_command_buffer_factory",
        "//xla/stream_executor:typed_kernel_factory",
        "//xla/stream_executor/cuda:cuda_platform_id",
        "//xla/stream_executor/rocm:rocm_platform_id",
        "//xla/tsl/lib/core:status_test_util",
        "//xla/tsl/platform:errors",
        "//xla/tsl/platform:status",
        "//xla/tsl/platform:status_matchers",
        "//xla/tsl/platform:statusor",
        "//xla/tsl/platform:test",
        "//xla/tsl/platform:test_benchmark",
        "//xla/tsl/platform:test_main",
        "@com_google_absl//absl/base",
        "@com_google_absl//absl/log:check",
        "@com_google_absl//absl/status",
        "@com_google_absl//absl/strings",
        "@com_google_absl//absl/types:span",
        "@com_google_googletest//:gtest",
    ] + if_cuda([
        "//xla/stream_executor/cuda:cuda_platform",
    ]) + if_rocm([
        "//xla/stream_executor/rocm:rocm_platform",
    ]),
)

xla_test(
    name = "memcpy_test",
    srcs = ["memcpy_test.cc"],
    backends = ["gpu"],
    deps = [
        "//xla/service:platform_util",
        "//xla/stream_executor:device_memory",
        "//xla/stream_executor:platform",
        "//xla/stream_executor:stream",
        "//xla/stream_executor:stream_executor_h",
        "//xla/tsl/lib/core:status_test_util",
        "@com_google_googletest//:gtest_main",
        "@tsl//tsl/platform:statusor",
        "@tsl//tsl/platform:test",
    ] + if_cuda([
        "//xla/stream_executor/cuda:cuda_platform",
    ]) + if_rocm([
        "//xla/stream_executor/rocm:rocm_platform",
    ]),
)

xla_test(
    name = "stream_search_test",
    size = "small",
    srcs = ["stream_search_test.cc"],
    backends = ["gpu"],
    deps = [
        "//xla/service:platform_util",
        "//xla/stream_executor:platform",
        "//xla/stream_executor:stream",
        "//xla/stream_executor:stream_executor_h",
        "//xla/stream_executor:stream_finder",
        "//xla/stream_executor/host:host_platform",
        "@com_google_absl//absl/status:statusor",
        "@com_google_googletest//:gtest_main",
        "@tsl//tsl/platform:statusor",
        "@tsl//tsl/platform:test",
    ] + if_cuda([
        "//xla/stream_executor/cuda:cuda_platform",
    ]) + if_rocm([
        "//xla/stream_executor/rocm:rocm_platform",
    ]),
)

xla_test(
    name = "gpu_executor_test",
    size = "small",
    srcs = ["gpu_executor_test.cc"],
    backends = ["gpu"],
    local_defines = if_cuda_is_configured(["GOOGLE_CUDA=1"]) + if_rocm_is_configured([
        "TENSORFLOW_USE_ROCM=1",
    ]),
    deps = [
        "//xla/service:platform_util",
        "//xla/stream_executor:platform",
        "//xla/stream_executor:platform_manager",
        "//xla/stream_executor:stream_executor_h",
        "//xla/tsl/platform:statusor",
        "@com_google_absl//absl/status:statusor",
        "@com_google_absl//absl/strings",
        "@com_google_googletest//:gtest_main",
        "@tsl//tsl/platform:platform_port",
        "@tsl//tsl/platform:statusor",
        "@tsl//tsl/platform:test",
    ] + if_cuda([
        "//xla/stream_executor/cuda:cuda_platform",
    ]) + if_rocm([
        "//xla/stream_executor/rocm:rocm_platform",
    ]),
)

xla_test(
    name = "gpu_device_info_test",
    srcs = ["gpu_device_info_test.cc"],
    backends = ["gpu"],
    data = [
        "//xla/tools/hlo_opt:gpu_specs/a100_pcie_80.txtpb",
        "//xla/tools/hlo_opt:gpu_specs/a100_sxm_40.txtpb",
        "//xla/tools/hlo_opt:gpu_specs/a100_sxm_80.txtpb",
        "//xla/tools/hlo_opt:gpu_specs/a6000.txtpb",
        "//xla/tools/hlo_opt:gpu_specs/h100_pcie.txtpb",
        "//xla/tools/hlo_opt:gpu_specs/h100_sxm.txtpb",
        "//xla/tools/hlo_opt:gpu_specs/mi200.txtpb",
        "//xla/tools/hlo_opt:gpu_specs/p100.txtpb",
        "//xla/tools/hlo_opt:gpu_specs/v100.txtpb",
    ],
    deps = [
        "//xla/service:platform_util",
        "//xla/stream_executor:device_description",
        "//xla/stream_executor:device_description_proto_cc",
        "//xla/stream_executor:platform",
        "//xla/stream_executor:platform_manager",
        "//xla/stream_executor:stream_executor_h",
        "//xla/tsl/lib/core:status_test_util",
        "@com_google_absl//absl/container:flat_hash_map",
        "@com_google_absl//absl/log",
        "@com_google_absl//absl/strings",
        "@com_google_googletest//:gtest",
        "@com_google_googletest//:gtest_main",
        "@tsl//tsl/platform:env",
        "@tsl//tsl/platform:path",
        "@tsl//tsl/platform:protobuf",
        "@tsl//tsl/platform:statusor",
        "@tsl//tsl/platform:test",
    ],
)

cc_library(
    name = "tma_metadata",
    srcs = ["tma_metadata.cc"],
    hdrs = ["tma_metadata.h"],
    # copybara:uncomment compatible_with = ["//buildenv/target:non_prod"],
    deps = [
        "//xla/tsl/platform:errors",
        "@com_google_absl//absl/algorithm:container",
        "@com_google_absl//absl/container:flat_hash_map",
        "@com_google_absl//absl/container:inlined_vector",
        "@com_google_absl//absl/log",
        "@com_google_absl//absl/log:check",
        "@com_google_absl//absl/status",
        "@com_google_absl//absl/status:statusor",
        "@com_google_absl//absl/strings",
        "@com_google_absl//absl/strings:str_format",
        "@com_google_absl//absl/types:span",
    ],
)

xla_cc_test(
    name = "tma_metadata_test",
    srcs = ["tma_metadata_test.cc"],
    deps = [
        ":tma_metadata",
        "//xla/tsl/platform:status_matchers",
        "@com_google_absl//absl/status",
        "@com_google_googletest//:gtest_main",
    ],
)

cc_library(
    name = "gpu_kernel_registry",
    srcs = ["gpu_kernel_registry.cc"],
    hdrs = ["gpu_kernel_registry.h"],
    deps = [
        "//xla/stream_executor:kernel_spec",
        "//xla/stream_executor:platform",
        "//xla/stream_executor:platform_manager",
        "//xla/stream_executor:stream_executor_h",
        "//xla/stream_executor:typed_kernel_factory",
        "//xla/stream_executor/platform:initialize",
        "//xla/tsl/platform:statusor",
        "@com_google_absl//absl/base:core_headers",
        "@com_google_absl//absl/container:flat_hash_map",
        "@com_google_absl//absl/log",
        "@com_google_absl//absl/status",
        "@com_google_absl//absl/status:statusor",
        "@com_google_absl//absl/strings:str_format",
        "@com_google_absl//absl/synchronization",
    ],
)

xla_cc_test(
    name = "gpu_kernel_registry_test",
    srcs = ["gpu_kernel_registry_test.cc"],
    deps = [
        ":gpu_kernel_registry",
        "//xla/stream_executor:kernel",
        "//xla/stream_executor:kernel_spec",
        "//xla/stream_executor/cuda:cuda_platform_id",
        "//xla/stream_executor/rocm:rocm_platform_id",
        "//xla/tsl/platform:env",
        "//xla/tsl/platform:status_matchers",
        "@com_google_absl//absl/status",
        "@com_google_googletest//:gtest_main",
    ],
)

cc_library(
    name = "buffer_comparator_kernel",
    hdrs = ["buffer_comparator_kernel.h"],
    deps = [
        "//xla/stream_executor:device_memory",
        "//xla/stream_executor:kernel",
    ],
)

exports_files([
    "buffer_comparator_kernel_lib.cu.h",
    "all_reduce_kernel_lib.cu.h",
    "ragged_all_to_all_kernel_lib.cu.h",
    "repeat_buffer_kernel.cu.h",
    "redzone_allocator_kernel_lib.cu.h",
])

cc_library(
    name = "make_batch_pointers_kernel",
    hdrs = ["make_batch_pointers_kernel.h"],
    deps = [
        "//xla/stream_executor:device_memory",
        "//xla/stream_executor:kernel",
    ],
)

cc_library(
    name = "ragged_all_to_all_kernel",
    hdrs = ["ragged_all_to_all_kernel.h"],
    deps = [
        "//xla/stream_executor:device_memory",
        "//xla/stream_executor:kernel",
    ],
)

cc_library(
    name = "all_reduce_kernel",
    hdrs = ["all_reduce_kernel.h"],
    deps = [
        "//xla/service:collective_ops_utils",
        "//xla/stream_executor:device_memory",
        "//xla/stream_executor:kernel",
    ],
)

cc_library(
    name = "topk_kernel",
    hdrs = ["topk_kernel.h"],
    deps = [
        "//xla/stream_executor:device_memory",
        "//xla/stream_executor:kernel",
    ],
)

<<<<<<< HEAD
xla_test(
    name = "gpu_kernel_args_test",
    srcs = ["gpu_kernel_args_test.cc"],
    backends = ["gpu"],
    local_defines = if_cuda_is_configured(["GOOGLE_CUDA=1"]),
    deps = [
        "//xla/service:platform_util",
        "//xla/stream_executor:kernel",
        "//xla/stream_executor:platform",
        "//xla/stream_executor:platform_manager",
        "//xla/tsl/platform:test",
        "//xla/tsl/platform:test_main",
    ] + if_cuda([
        "//xla/stream_executor/cuda:cuda_platform",
    ]) + if_rocm([
        "//xla/stream_executor/rocm:rocm_platform",
    ]),
=======
cc_library(
    name = "repeat_buffer_kernel",
    hdrs = ["repeat_buffer_kernel.h"],
    deps = [
        "//xla/stream_executor:device_memory",
        "//xla/stream_executor:kernel",
    ],
)

xla_test(
    name = "repeat_buffer_kernel_test",
    srcs = ["repeat_buffer_kernel_test.cc"],
    backends = ["gpu"],
    disabled_backends = [],
    deps = [
        ":gpu_kernel_registry",
        ":repeat_buffer_kernel",
        "//xla/service:platform_util",
        "//xla/stream_executor:device_memory",
        "//xla/stream_executor:launch_dim",
        "//xla/stream_executor:platform",
        "//xla/stream_executor:platform_manager",
        "//xla/stream_executor:stream",
        "//xla/stream_executor:stream_executor_h",
        "//xla/tsl/platform:status",
        "//xla/tsl/platform:status_matchers",
        "//xla/tsl/platform:statusor",
        "@com_google_absl//absl/strings",
        "@com_google_absl//absl/types:span",
        "@com_google_googletest//:gtest_main",
    ],
>>>>>>> 9a6d92d7
)<|MERGE_RESOLUTION|>--- conflicted
+++ resolved
@@ -872,7 +872,39 @@
     ],
 )
 
-<<<<<<< HEAD
+cc_library(
+    name = "repeat_buffer_kernel",
+    hdrs = ["repeat_buffer_kernel.h"],
+    deps = [
+        "//xla/stream_executor:device_memory",
+        "//xla/stream_executor:kernel",
+    ],
+)
+
+xla_test(
+    name = "repeat_buffer_kernel_test",
+    srcs = ["repeat_buffer_kernel_test.cc"],
+    backends = ["gpu"],
+    disabled_backends = [],
+    deps = [
+        ":gpu_kernel_registry",
+        ":repeat_buffer_kernel",
+        "//xla/service:platform_util",
+        "//xla/stream_executor:device_memory",
+        "//xla/stream_executor:launch_dim",
+        "//xla/stream_executor:platform",
+        "//xla/stream_executor:platform_manager",
+        "//xla/stream_executor:stream",
+        "//xla/stream_executor:stream_executor_h",
+        "//xla/tsl/platform:status",
+        "//xla/tsl/platform:status_matchers",
+        "//xla/tsl/platform:statusor",
+        "@com_google_absl//absl/strings",
+        "@com_google_absl//absl/types:span",
+        "@com_google_googletest//:gtest_main",
+    ],
+)
+
 xla_test(
     name = "gpu_kernel_args_test",
     srcs = ["gpu_kernel_args_test.cc"],
@@ -890,37 +922,4 @@
     ]) + if_rocm([
         "//xla/stream_executor/rocm:rocm_platform",
     ]),
-=======
-cc_library(
-    name = "repeat_buffer_kernel",
-    hdrs = ["repeat_buffer_kernel.h"],
-    deps = [
-        "//xla/stream_executor:device_memory",
-        "//xla/stream_executor:kernel",
-    ],
-)
-
-xla_test(
-    name = "repeat_buffer_kernel_test",
-    srcs = ["repeat_buffer_kernel_test.cc"],
-    backends = ["gpu"],
-    disabled_backends = [],
-    deps = [
-        ":gpu_kernel_registry",
-        ":repeat_buffer_kernel",
-        "//xla/service:platform_util",
-        "//xla/stream_executor:device_memory",
-        "//xla/stream_executor:launch_dim",
-        "//xla/stream_executor:platform",
-        "//xla/stream_executor:platform_manager",
-        "//xla/stream_executor:stream",
-        "//xla/stream_executor:stream_executor_h",
-        "//xla/tsl/platform:status",
-        "//xla/tsl/platform:status_matchers",
-        "//xla/tsl/platform:statusor",
-        "@com_google_absl//absl/strings",
-        "@com_google_absl//absl/types:span",
-        "@com_google_googletest//:gtest_main",
-    ],
->>>>>>> 9a6d92d7
 )