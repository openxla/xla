# Description:
#   SYCL-platform specific StreamExecutor support code.

load(
    "@local_config_sycl//sycl:build_defs.bzl",
    "if_sycl_is_configured",
    "sycl_library",
)
load("//xla:xla.default.bzl", "xla_cc_test")
load(
    "//xla/stream_executor:build_defs.bzl",
    "stream_executor_friends",
)
load("//xla/tests:build_defs.bzl", "xla_test")
load("//xla/tsl:tsl.bzl", "internal_visibility", "tsl_copts")
load("//xla/tsl/platform:build_config_root.bzl", "if_static")
load("//xla/tsl/platform:rules_cc.bzl", "cc_library")

package(
    # copybara:uncomment default_applicable_licenses = ["//tensorflow:license"],
    default_visibility = internal_visibility([":friends"]),
    licenses = ["notice"],
)

package_group(
    name = "friends",
    packages = stream_executor_friends(),
)

cc_library(
    name = "sycl_platform_id",
    srcs = ["sycl_platform_id.cc"],
    hdrs = ["sycl_platform_id.h"],
    deps = ["//xla/stream_executor:platform"],
)

cc_library(
    name = "sycl_platform",
    srcs = ["sycl_platform.cc"],
    hdrs = ["sycl_platform.h"],
    visibility = ["//visibility:public"],
    deps = [
        ":sycl_platform_id",
        "//xla/stream_executor:device_description",
        "//xla/stream_executor:executor_cache",
        "//xla/stream_executor:platform",
        "//xla/stream_executor:platform_manager",
        "//xla/stream_executor:stream_executor_h",
        "//xla/stream_executor/platform:initialize",
        "@com_google_absl//absl/base",
        "@com_google_absl//absl/log",
        "@com_google_absl//absl/log:check",
        "@com_google_absl//absl/status",
        "@com_google_absl//absl/status:statusor",
        "@com_google_absl//absl/strings:str_format",
        "@tsl//tsl/platform:errors",
        "@tsl//tsl/platform:status",
    ],
    alwayslink = True,  # Registers itself with the PlatformManager.
)

xla_cc_test(
    name = "sycl_platform_test",
    srcs = ["sycl_platform_test.cc"],
    fail_if_no_test_linked = False,  # NOLINT=If not building with SYCL, we don't have any tests linked.
    fail_if_no_test_selected = False,  # NOLINT=If not building with SYCL, we don't have any tests linked.
    deps = [
        ":sycl_platform",
        "//xla/stream_executor:platform",
        "//xla/stream_executor:platform_manager",
        "@com_google_googletest//:gtest_main",
        "@tsl//tsl/platform:statusor",
        "@tsl//tsl/platform:test",
    ],
)

cc_library(
    name = "all_runtime",
    copts = tsl_copts(),
    visibility = ["//visibility:public"],
    deps = if_sycl_is_configured([":sycl_platform"]),
    alwayslink = 1,
)

cc_library(
    name = "sycl_rpath",
    linkopts = ["-Wl,-rpath,../local_config_sycl/sycl/sycl/lib"],
)

cc_library(
    name = "stream_executor_sycl",
    tags = [
        "gpu",
        "oneapi-only",
    ],
    deps = [
        ":sycl_platform_id",
        ":sycl_rpath",
        "//xla/stream_executor:dnn",
        "//xla/stream_executor:platform_manager",
        "//xla/stream_executor:scratch_allocator",
    ] + if_static([":all_runtime"]),
)

cc_library(
    name = "sycl_status",
    srcs = ["sycl_status.cc"],
    hdrs = ["sycl_status.h"],
    deps = [
        "@com_google_absl//absl/base:core_headers",
        "@com_google_absl//absl/status",
        "@com_google_absl//absl/strings",
        "@com_google_absl//absl/strings:string_view",
    ],
)

xla_cc_test(
    name = "sycl_status_test",
    srcs = ["sycl_status_test.cc"],
    deps = [
        ":sycl_status",
        "//xla/tsl/platform:status_matchers",
        "//xla/tsl/platform:test",
        "@com_google_absl//absl/status",
        "@com_google_absl//absl/status:status_matchers",
        "@com_google_absl//absl/strings:string_view",
        "@com_google_googletest//:gtest_main",
    ],
)

cc_library(
    name = "sycl_solver_context",
    srcs = ["sycl_solver_context.cc"],
    hdrs = ["sycl_solver_context.h"],
    tags = [
        "gpu",
        "manual",
        "oneapi-only",
    ],
    deps = [
        ":sycl_platform_id",
        "//xla:xla_data_proto_cc",
        "//xla/stream_executor:gpu_solver_context",
        "//xla/stream_executor:stream",
        "//xla/stream_executor/platform:platform_object_registry",
        "//xla/tsl/platform:logging",
        "@com_google_absl//absl/status",
        "@com_google_absl//absl/status:statusor",
    ],
    alwayslink = 1,
)

sycl_library(
    name = "sycl_kernel",
    srcs = ["sycl_kernel.cc"],
    hdrs = ["sycl_kernel.h"],
    tags = [
        "gpu",
        "oneapi-only",
    ],
    deps = [
        "//xla/stream_executor:stream_executor_h",
        "@com_google_absl//absl/status:statusor",
        "@tsl//tsl/platform:logging",
    ],
)

xla_test(
    name = "sycl_kernel_test",
    srcs = ["sycl_kernel_test.cc"],
    backends = ["gpu"],
    tags = [
        "gpu",
        "oneapi-only",
    ],
    deps = [
        "//xla/stream_executor:kernel",
        "//xla/stream_executor:launch_dim",
        "//xla/stream_executor:platform",
        "//xla/stream_executor:platform_manager",
        "//xla/stream_executor:stream_executor_h",
        "//xla/tsl/platform:status_matchers",
        "//xla/tsl/platform:statusor",
        "//xla/tsl/platform:test",
        "@com_google_googletest//:gtest_main",
    ],
)

sycl_library(
    name = "sycl_event",
    srcs = ["sycl_event.cc"],
    hdrs = ["sycl_event.h"],
    tags = [
        "gpu",
        "oneapi-only",
    ],
    deps = [
        "//xla/stream_executor:activate_context",
        "//xla/stream_executor:event",
        "//xla/stream_executor:stream_executor_h",
        "@com_google_absl//absl/base",
        "@com_google_absl//absl/status:statusor",
    ],
)

xla_test(
    name = "sycl_event_test",
    srcs = ["sycl_event_test.cc"],
    backends = ["gpu"],
    tags = [
        "gpu",
        "oneapi-only",
    ],
    deps = [
        ":sycl_event",
        "//xla/stream_executor:platform_manager",
        "//xla/stream_executor/sycl:sycl_platform_id",
        "@com_google_googletest//:gtest_main",
    ],
)

sycl_library(
<<<<<<< HEAD
    name = "sycl_gpu_runtime",
    srcs = ["sycl_gpu_runtime.cc"],
    hdrs = ["sycl_gpu_runtime.h"],
=======
    name = "sycl_timer",
    srcs = ["sycl_timer.cc"],
    hdrs = ["sycl_timer.h"],
>>>>>>> 2dbea9c6
    tags = [
        "gpu",
        "oneapi-only",
    ],
    deps = [
<<<<<<< HEAD
        ":sycl_status",
        "//xla/tsl/platform:statusor",
        "//xla/tsl/util:env_var",
        "@com_google_absl//absl/strings",
    ],
)

xla_test(
    name = "sycl_gpu_runtime_test",
    srcs = ["sycl_gpu_runtime_test.cc"],
    backends = ["gpu"],
    tags = [
        "gpu",
        "oneapi-only",
    ],
    deps = [
        ":sycl_gpu_runtime",
        "//xla/tsl/platform:status_matchers",
        "@com_google_googletest//:gtest_main",
    ],
)

sycl_library(
    name = "sycl_context",
    srcs = ["sycl_context.cc"],
    hdrs = ["sycl_context.h"],
    tags = [
        "gpu",
        "oneapi-only",
    ],
    deps = [
        ":sycl_gpu_runtime",
        "//xla/stream_executor/gpu:context",
        "@com_google_absl//absl/status:statusor",
        "@com_google_absl//absl/strings",
        "@tsl//tsl/platform:logging",
=======
        ":sycl_event",
        "//xla/stream_executor:event_based_timer",
        "//xla/stream_executor:stream",
        "//xla/stream_executor:stream_executor_h",
        "@com_google_absl//absl/status:statusor",
        "@com_google_absl//absl/time",
>>>>>>> 2dbea9c6
    ],
)

xla_test(
<<<<<<< HEAD
    name = "sycl_context_test",
    srcs = ["sycl_context_test.cc"],
=======
    name = "sycl_timer_test",
    srcs = ["sycl_timer_test.cc"],
>>>>>>> 2dbea9c6
    backends = ["gpu"],
    tags = [
        "gpu",
        "oneapi-only",
    ],
    deps = [
<<<<<<< HEAD
        ":sycl_context",
        "//xla/stream_executor:platform_manager",
        "//xla/stream_executor:stream_executor_h",
        "//xla/stream_executor/sycl:sycl_platform_id",
        "@com_google_googletest//:gtest_main",
    ],
)
=======
        ":sycl_timer",
        "//xla/stream_executor:platform_manager",
        "//xla/stream_executor:typed_kernel_factory",
        "//xla/tsl/platform:status_matchers",
        "@com_google_googletest//:gtest_main",
    ],
)
>>>>>>> 2dbea9c6
<|MERGE_RESOLUTION|>--- conflicted
+++ resolved
@@ -220,21 +220,49 @@
 )
 
 sycl_library(
-<<<<<<< HEAD
+    name = "sycl_timer",
+    srcs = ["sycl_timer.cc"],
+    hdrs = ["sycl_timer.h"],
+    tags = [
+        "gpu",
+        "oneapi-only",
+    ],
+    deps = [
+        ":sycl_event",
+        "//xla/stream_executor:event_based_timer",
+        "//xla/stream_executor:stream",
+        "//xla/stream_executor:stream_executor_h",
+        "@com_google_absl//absl/status:statusor",
+        "@com_google_absl//absl/time",
+    ],
+)
+
+xla_test(
+    name = "sycl_timer_test",
+    srcs = ["sycl_timer_test.cc"],
+    backends = ["gpu"],
+    tags = [
+        "gpu",
+        "oneapi-only",
+    ],
+    deps = [
+        ":sycl_timer",
+        "//xla/stream_executor:platform_manager",
+        "//xla/stream_executor:typed_kernel_factory",
+        "//xla/tsl/platform:status_matchers",
+        "@com_google_googletest//:gtest_main",
+    ],
+)
+
+sycl_library(
     name = "sycl_gpu_runtime",
     srcs = ["sycl_gpu_runtime.cc"],
     hdrs = ["sycl_gpu_runtime.h"],
-=======
-    name = "sycl_timer",
-    srcs = ["sycl_timer.cc"],
-    hdrs = ["sycl_timer.h"],
->>>>>>> 2dbea9c6
-    tags = [
-        "gpu",
-        "oneapi-only",
-    ],
-    deps = [
-<<<<<<< HEAD
+    tags = [
+        "gpu",
+        "oneapi-only",
+    ],
+    deps = [
         ":sycl_status",
         "//xla/tsl/platform:statusor",
         "//xla/tsl/util:env_var",
@@ -271,32 +299,18 @@
         "@com_google_absl//absl/status:statusor",
         "@com_google_absl//absl/strings",
         "@tsl//tsl/platform:logging",
-=======
-        ":sycl_event",
-        "//xla/stream_executor:event_based_timer",
-        "//xla/stream_executor:stream",
-        "//xla/stream_executor:stream_executor_h",
-        "@com_google_absl//absl/status:statusor",
-        "@com_google_absl//absl/time",
->>>>>>> 2dbea9c6
-    ],
-)
-
-xla_test(
-<<<<<<< HEAD
+    ],
+)
+
+xla_test(
     name = "sycl_context_test",
     srcs = ["sycl_context_test.cc"],
-=======
-    name = "sycl_timer_test",
-    srcs = ["sycl_timer_test.cc"],
->>>>>>> 2dbea9c6
-    backends = ["gpu"],
-    tags = [
-        "gpu",
-        "oneapi-only",
-    ],
-    deps = [
-<<<<<<< HEAD
+    backends = ["gpu"],
+    tags = [
+        "gpu",
+        "oneapi-only",
+    ],
+    deps = [
         ":sycl_context",
         "//xla/stream_executor:platform_manager",
         "//xla/stream_executor:stream_executor_h",
@@ -304,12 +318,3 @@
         "@com_google_googletest//:gtest_main",
     ],
 )
-=======
-        ":sycl_timer",
-        "//xla/stream_executor:platform_manager",
-        "//xla/stream_executor:typed_kernel_factory",
-        "//xla/tsl/platform:status_matchers",
-        "@com_google_googletest//:gtest_main",
-    ],
-)
->>>>>>> 2dbea9c6
