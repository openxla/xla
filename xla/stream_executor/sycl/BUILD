--- conflicted
+++ resolved
@@ -89,7 +89,7 @@
     name = "stream_executor_sycl",
     tags = [
         "gpu",
-        "sycl-only",
+        "oneapi-only",
     ],
     deps = [
         ":sycl_platform_id",
@@ -101,7 +101,6 @@
 )
 
 cc_library(
-<<<<<<< HEAD
     name = "sycl_status",
     srcs = ["sycl_status.cc",],
     hdrs = ["sycl_status.h",],
@@ -134,14 +133,16 @@
         "@com_google_googletest//:gtest_main",
         "@local_config_sycl//sycl:sycl_headers",
     ],
-=======
+)
+
+cc_library(
     name = "sycl_solver_context",
     srcs = ["sycl_solver_context.cc"],
     hdrs = ["sycl_solver_context.h"],
     tags = [
         "gpu",
         "manual",
-        "sycl-only",
+        "oneapi-only",
     ],
     deps = [
         ":sycl_platform_id",
@@ -154,5 +155,4 @@
         "@com_google_absl//absl/status:statusor",
     ],
     alwayslink = 1,
->>>>>>> 59d2fd81
 )