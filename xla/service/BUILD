--- conflicted
+++ resolved
@@ -285,16 +285,6 @@
 )
 
 cc_library(
-<<<<<<< HEAD
-    name = "collective_permute_key",
-    srcs = ["collective_permute_key.cc"],
-    hdrs = ["collective_permute_key.h"],
-    deps = [
-        ":hlo_domain_map",
-        "//xla:xla_data_proto_cc",
-        "//xla/hlo/ir:hlo",
-        "@com_google_absl//absl/log",
-=======
     name = "collective_permute_cycle",
     srcs = ["collective_permute_cycle.cc"],
     hdrs = ["collective_permute_cycle.h"],
@@ -325,7 +315,6 @@
         "@com_google_googletest//:gtest_main",
         "@tsl//tsl/platform:status_matchers",
         "@tsl//tsl/platform:test",
->>>>>>> ca9e97c1
     ],
 )
 
@@ -373,6 +362,18 @@
         "@com_google_absl//absl/strings:string_view",
         "@com_google_googletest//:gtest",
         "@com_google_googletest//:gtest_main",
+    ],
+)
+
+cc_library(
+    name = "collective_permute_key",
+    srcs = ["collective_permute_key.cc"],
+    hdrs = ["collective_permute_key.h"],
+    deps = [
+        ":hlo_domain_map",
+        "//xla:xla_data_proto_cc",
+        "//xla/hlo/ir:hlo",
+        "@com_google_absl//absl/log",
     ],
 )
 
