--- conflicted
+++ resolved
@@ -1673,10 +1673,6 @@
 )
 
 cc_library(
-<<<<<<< HEAD
-    name = "onednn_matmul_rewriter",
-    srcs = ["onednn_matmul_rewriter.cc"],
-=======
     name = "onednn_softmax",
     srcs = ["onednn_softmax.cc"],
     hdrs = [
@@ -1701,9 +1697,8 @@
 )
 
 cc_library(
-    name = "onednn_rewriter",
-    srcs = ["onednn_rewriter.cc"],
->>>>>>> 619447b7
+    name = "onednn_matmul_rewriter",
+    srcs = ["onednn_matmul_rewriter.cc"],
     hdrs = [
         "onednn_matmul_rewriter.h",
         "onednn_util.h",
