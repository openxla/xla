--- conflicted
+++ resolved
@@ -224,12 +224,8 @@
         ":hlo_xla_runtime_pipeline",
         ":ir_emission_utils",
         ":ir_emitter",
-<<<<<<< HEAD
         ":onednn_matmul_rewriter",
-=======
         ":onednn_ops_rewriter",
-        ":onednn_rewriter",
->>>>>>> 5c250f76
         ":parallel_task_assignment",
         ":simple_orc_jit",
         ":target_machine_features",
@@ -1652,12 +1648,6 @@
 )
 
 cc_library(
-<<<<<<< HEAD
-    name = "onednn_matmul_rewriter",
-    srcs = ["onednn_matmul_rewriter.cc"],
-    hdrs = [
-        "onednn_matmul_rewriter.h",
-=======
     name = "onednn_layer_norm",
     srcs = ["onednn_layer_norm.cc"],
     hdrs = [
@@ -1681,11 +1671,10 @@
 )
 
 cc_library(
-    name = "onednn_rewriter",
-    srcs = ["onednn_rewriter.cc"],
+    name = "onednn_matmul_rewriter",
+    srcs = ["onednn_matmul_rewriter.cc"],
     hdrs = [
-        "onednn_rewriter.h",
->>>>>>> 5c250f76
+        "onednn_matmul_rewriter.h",
         "onednn_util.h",
     ],
     copts = tsl_copts(),
