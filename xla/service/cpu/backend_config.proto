syntax = "proto3";

package xla.cpu;

// Backend config for XLA:CPU.
message BackendConfig {
  // Number of partitions per outer dimension (in order, starting with
  // outer-most dimension first). Used by the parallel cpu backend to partition
  // HLOs into parallel tasks.
  repeated int64 outer_dimension_partitions = 1;
  oneof backend_config_oneof {
    // Configuration to be used by oneDNN matmul
    OneDnnMatMulConfig onednn_matmul_config = 2;
    // Configuration to be used by oneDNN layer norm
    OneDnnNormConfig onednn_layer_norm_config = 3;
    // Configuration to be used by oneDNN convolution
    OneDnnConvolutionConfig onednn_conv_config = 4;
  }
}

message DataLayoutProto {
  // The batch dimension of the tensor
  uint64 batch_dim = 1;
  // The feature dimension of the tensor
  uint64 feature_dim = 2;
  // The spatial dimensions of the tensor
  repeated uint64 spatial_dims = 3; 
}

message FilterLayoutProto {
  // The input feature dimension of the tensor
  uint64 input_feature_dim = 1;
  // The output feature dimension of the tensor
  uint64 output_feature_dim = 2;
  // The spatial dimensions of the tensor
  repeated uint64 spatial_dims = 3;
  // Shape of the tensor
  repeated uint64 shape = 4; 
}

message OneDnnFusionConfig {
  // These enum needs to be mapped to oneDNN enum for post_op algorithm.
  // TODO(intel-tf): Add kinds supported by oneDNN.
  enum FusionKind {
    UNDEFINED = 0;
    BIAS = 1;
    RELU = 2;
    TANH = 3;
    GELU_ERF = 4;
    GELU_TANH = 5;
    BINARY_ADD = 6;
    LINEAR = 7;
  }
  repeated FusionKind ops = 1;
  // To avoid protobuf failures for specific decimal values,
  // the original float value alpha is type-casted to int32.
<<<<<<< HEAD
  int32 alpha_typecast = 2;
=======
  int32 alpha_typecast = 5;
  bool weights_prepacked = 6;
  bool user_scratchpad = 7;
>>>>>>> 07dbd6f6
}

message OneDnnMatMulConfig {
  bool transpose_a = 1;
  bool transpose_b = 2;
  
  OneDnnFusionConfig fusions = 3;
  bool bias_broadcast = 4;
}

message TensorLayoutProto {
  uint64 dims = 1;
  oneof layout {
    DataLayoutProto data = 2;
    FilterLayoutProto filter = 3;
  }
}

message WindowProto {
  repeated uint64 size = 1;
  repeated uint64 pad_left = 2;
  repeated uint64 pad_right = 3;
  repeated uint64 strides = 4;
  repeated uint64 window_dilations = 5;
}

message OneDnnNormConfig {
  enum ScaleAndShift {
    UNDEFINED = 0;
    SCALE = 1;
    SHIFT = 2;
    SCALE_AND_SHIFT = 3;
  }
  ScaleAndShift rescale = 1;
  int32 epsilon_typecast = 2;
  OneDnnFusionConfig fusions = 3;
}

message OneDnnConvolutionConfig {
  uint64 dims = 1;
  TensorLayoutProto input = 2;
  TensorLayoutProto kernel = 3;
  TensorLayoutProto output = 4;
  WindowProto window = 5;
  
  OneDnnFusionConfig fusions = 6;
  uint64 feature_groups = 7;
}<|MERGE_RESOLUTION|>--- conflicted
+++ resolved
@@ -38,6 +38,13 @@
   repeated uint64 shape = 4; 
 }
 
+message FactorLayoutProto {
+  // The dimensions of the tensor
+  repeated uint64 dimensions = 1;
+  // Shape of the tensor
+  repeated uint64 shape = 2;  
+}
+
 message OneDnnFusionConfig {
   // These enum needs to be mapped to oneDNN enum for post_op algorithm.
   // TODO(intel-tf): Add kinds supported by oneDNN.
@@ -54,13 +61,16 @@
   repeated FusionKind ops = 1;
   // To avoid protobuf failures for specific decimal values,
   // the original float value alpha is type-casted to int32.
-<<<<<<< HEAD
   int32 alpha_typecast = 2;
-=======
-  int32 alpha_typecast = 5;
-  bool weights_prepacked = 6;
-  bool user_scratchpad = 7;
->>>>>>> 07dbd6f6
+}
+
+message TensorLayoutProto {
+  uint64 dims = 1;
+  oneof layout {
+    DataLayoutProto data = 3;
+    FilterLayoutProto filter = 4;
+    FactorLayoutProto tensor = 5;
+  }
 }
 
 message OneDnnMatMulConfig {
@@ -69,14 +79,8 @@
   
   OneDnnFusionConfig fusions = 3;
   bool bias_broadcast = 4;
-}
-
-message TensorLayoutProto {
-  uint64 dims = 1;
-  oneof layout {
-    DataLayoutProto data = 2;
-    FilterLayoutProto filter = 3;
-  }
+  bool weights_prepacked = 6;
+  bool user_scratchpad = 7;
 }
 
 message WindowProto {
