load("//xla/tsl:tsl.bzl", "tsl_copts")
load("//xla/tsl:tsl.default.bzl", "get_compatible_with_portable")
load(
    "//xla/tsl/mkl:graph.bzl",
    "onednn_cc_test",
    "onednn_graph_cc_library",
    "onednn_graph_cc_test",
)
load("//xla/tsl/platform:rules_cc.bzl", "cc_library")

package(
    # copybara:uncomment default_applicable_licenses = ["//tensorflow:license"],
    default_visibility = [":friends"],
    licenses = ["notice"],
)

package_group(
    name = "friends",
    includes = [
        "//xla:friends",
    ],
)

onednn_graph_cc_library(
    name = "onednn_interop",
    hdrs = ["onednn_interop.h"],
    compatible_with = get_compatible_with_portable(),
    deps = [
        "//xla:util",
        "//xla/tsl/mkl:onednn",
        "//xla/tsl/platform:logging",
        "@com_google_absl//absl/base:core_headers",
        "@com_google_absl//absl/status",
        "@com_google_absl//absl/strings",
    ],
)

onednn_graph_cc_library(
    name = "onednn_fusion_thunk",
    srcs = ["onednn_fusion_thunk.cc"],
    hdrs = ["onednn_fusion_thunk.h"],
    compatible_with = get_compatible_with_portable(),
    copts = tsl_copts(),
    deps = [
        ":onednn_interop",
        ":onednn_threadpool",
        "//xla:shape_util",
        "//xla:status_macros",
        "//xla:types",
        "//xla:util",
        "//xla:xla_data_proto_cc",
        "//xla/backends/cpu:onednn_fusion",
        "//xla/backends/cpu/runtime:dot_lib",
        "//xla/backends/cpu/runtime:thunk",
        "//xla/runtime:buffer_use",
        "//xla/runtime:object_pool",
        "//xla/service:buffer_assignment",
        "//xla/stream_executor:device_memory",
        "//xla/tsl/concurrency:async_value",
        "//xla/tsl/mkl:onednn",
        "//xla/tsl/platform:errors",
        "//xla/tsl/platform:logging",
        "//xla/tsl/platform:statusor",
        "@com_google_absl//absl/base:core_headers",
        "@com_google_absl//absl/container:flat_hash_set",
        "@com_google_absl//absl/container:inlined_vector",
        "@com_google_absl//absl/functional:any_invocable",
        "@com_google_absl//absl/functional:function_ref",
        "@com_google_absl//absl/log:check",
        "@com_google_absl//absl/memory",
        "@com_google_absl//absl/status",
        "@com_google_absl//absl/status:statusor",
        "@com_google_absl//absl/strings",
        "@com_google_absl//absl/strings:str_format",
        "@com_google_absl//absl/time",
        "@com_google_absl//absl/types:span",
        "@eigen_archive//:eigen3",
        "@tsl//tsl/profiler/lib:traceme",
    ],
)

cc_library(
    name = "onednn_threadpool",
    hdrs = ["onednn_threadpool.h"],
    # copybara:uncomment compatible_with = ["//buildenv/target:non_prod"],
    deps = [
        "//xla/backends/cpu/runtime:work_queue",
        "//xla/tsl/concurrency:async_value",
        "//xla/tsl/mkl:onednn",
        "@eigen_archive//:eigen3",
    ],
)

onednn_graph_cc_test(
    name = "onednn_threadpool_test",
    srcs = ["onednn_threadpool_test.cc"],
    copts = tsl_copts(),
    deps = [
        ":onednn_interop",
        ":onednn_threadpool",
        "//xla/backends/cpu/runtime:work_queue",
        "//xla/tsl/concurrency:async_value",
        "//xla/tsl/lib/core:status_test_util",
        "//xla/tsl/mkl:onednn",
        "//xla/tsl/platform:env",
        "//xla/tsl/platform:statusor",
        "//xla/tsl/platform:test",
        "//xla/tsl/platform:test_benchmark",
        "//xla/tsl/platform:test_main",
        "@com_google_absl//absl/algorithm:container",
        "@com_google_absl//absl/status",
        "@com_google_absl//absl/status:statusor",
        "@com_google_absl//absl/synchronization",
        "@eigen_archive//:eigen3",
    ],
)

cc_library(
    name = "onednn_op_thunk",
    srcs = ["onednn_op_thunk.cc"],
    hdrs = ["onednn_op_thunk.h"],
    copts = tsl_copts(),
    visibility = ["//visibility:public"],
    deps = [
        ":onednn_threadpool",
        "//xla:shape_util",
        "//xla/backends/cpu/runtime:thunk",
        "//xla/runtime:buffer_use",
        "//xla/service:buffer_assignment",
        "//xla/service/cpu:onednn_config_proto_cc",
<<<<<<< HEAD
        "//xla/service/cpu:onednn_layer_norm",
=======
        "//xla/service/cpu:onednn_convolution",
>>>>>>> d3e96a8f
        "//xla/service/cpu:onednn_matmul",
        "//xla/service/cpu:onednn_memory_util",
        "//xla/stream_executor:device_memory",
        "//xla/tsl/concurrency:async_value",
        "//xla/tsl/mkl:onednn",
        "//xla/tsl/platform:logging",
        "//xla/tsl/platform:statusor",
        "@com_google_absl//absl/base",
        "@com_google_absl//absl/base:dynamic_annotations",
        "@com_google_absl//absl/log:check",
        "@com_google_absl//absl/memory",
        "@com_google_absl//absl/status",
        "@com_google_absl//absl/status:statusor",
        "@com_google_absl//absl/strings:str_format",
        "@com_google_absl//absl/types:span",
        "@eigen_archive//:eigen3",
    ],
)

onednn_cc_test(
    name = "onednn_op_thunk_test",
    srcs = ["onednn_op_thunk_test.cc"],
    copts = tsl_copts(),
    deps = [
        ":onednn_op_thunk",
        "//xla:array2d",
        "//xla:literal",
        "//xla:literal_util",
        "//xla:shape_util",
        "//xla/backends/cpu/runtime:buffer_allocations",
        "//xla/backends/cpu/runtime:thunk",
        "//xla/backends/cpu/runtime:thunk_testlib",
        "//xla/tsl/concurrency:async_value",
        "//xla/tsl/platform:env",
        "//xla/tsl/platform:statusor",
        "//xla/tsl/platform:test",
        "@com_google_googletest//:gtest_main",
        "@eigen_archive//:eigen3",
    ],
)<|MERGE_RESOLUTION|>--- conflicted
+++ resolved
@@ -128,11 +128,8 @@
         "//xla/runtime:buffer_use",
         "//xla/service:buffer_assignment",
         "//xla/service/cpu:onednn_config_proto_cc",
-<<<<<<< HEAD
+        "//xla/service/cpu:onednn_convolution",
         "//xla/service/cpu:onednn_layer_norm",
-=======
-        "//xla/service/cpu:onednn_convolution",
->>>>>>> d3e96a8f
         "//xla/service/cpu:onednn_matmul",
         "//xla/service/cpu:onednn_memory_util",
         "//xla/stream_executor:device_memory",
