# Description:
#   Tensor Standard Libraries.
#
#   The libraries in this package are not allowed to have ANY dependencies
#   to other TF components outside of TSL.

load(
    "@tsl//tsl/platform:build_config.bzl",
    "tsl_cc_test",
)
load(
    "@tsl//tsl/platform:build_config_root.bzl",
    "if_static",
)
load(
    "@tsl//tsl/platform:rules_cc.bzl",
    "cc_library",
)
load("//xla/tsl:tsl.bzl", "if_windows", "internal_visibility")
load("//xla/tsl:tsl.default.bzl", "filegroup", "get_compatible_with_portable")

package(
    # copybara:uncomment default_applicable_licenses = ["//tensorflow:license"],
    default_visibility = [
        "//visibility:public",
    ],
    licenses = ["notice"],
)

# Files needed for core:framework_internal_impl.
filegroup(
    name = "framework_internal_private_hdrs",
    srcs = [
        "allocator.h",
        "allocator_registry.h",
        "cancellation.h",
        "device_type.h",
        "fixedpoint_types.h",
        "numeric_types.h",
        "tracking_allocator.h",
        "type_traits.h",
    ],
)

# Files needed for core:mobile_srcs_no_runtime.
filegroup(
    name = "mobile_srcs_no_runtime",
    srcs = [
        "allocator.cc",
        "allocator.h",
        "allocator_registry.cc",
        "allocator_registry.h",
        "cpu_allocator_impl.cc",
        "device_type.h",
        "fixedpoint_types.h",
        "numeric_types.h",
        "tracking_allocator.cc",
        "tracking_allocator.h",
        "type_traits.h",
    ],
)

# Files needed for core:mobile_srcs_only_runtime.
filegroup(
    name = "mobile_srcs_only_runtime",
    srcs = [
        "cancellation.cc",
        "cancellation.h",
        "fixedpoint_types.h",
        "metrics.cc",
        "metrics.h",
    ],
)

filegroup(
    name = "allocator_hdrs",
    srcs = [
        "allocator.h",
        "allocator_registry.h",
        "fixedpoint_types.h",
        "numeric_types.h",
        "tracking_allocator.h",
        "type_traits.h",
    ],
    visibility = internal_visibility(["//tensorflow/core:__subpackages__"]),
)

# Files needed for tf2xla build.
filegroup(
    name = "xla_cpu_runtime_hdrs",
    srcs = ["fixedpoint_types.h"],
)

# Individual targets. These should be preferred over tensorflow/core:framework
# whenever possible.

# This is redundant with the "tensorflow/core:framework" target. It's useful for
# applications that want to depend on a minimal subset of TensorFlow (e.g. XLA).
cc_library(
    name = "allocator",
    srcs = [
        "allocator.cc",
        "allocator_registry.h",
        "tracking_allocator.cc",
        "tracking_allocator.h",
    ],
    hdrs = [
        "allocator.h",
    ],
    features = ["parse_headers"],
    visibility = ["//visibility:public"],
    deps = [
        ":numeric_types",
        ":type_traits",
        "@com_google_absl//absl/base:core_headers",
        "@com_google_absl//absl/strings",
        "@com_google_absl//absl/types:optional",
    ] + if_static(
        extra_deps = [
            ":allocator_registry_impl",
            "@tsl//tsl/lib/gtl:inlined_vector",
            "@tsl//tsl/platform:strcat",
            "@tsl//tsl/platform:stringprintf",
            "@tsl//tsl/platform:env",
            "@tsl//tsl/platform:env_impl",
            "@tsl//tsl/platform:logging",
            "@tsl//tsl/platform:macros",
            "@tsl//tsl/platform:mutex",
            "@tsl//tsl/platform:platform_port",
            "@tsl//tsl/platform:thread_annotations",
            "@tsl//tsl/platform:types",
        ],
        otherwise = [
            "@tsl//tsl/lib/gtl:inlined_vector",
            "@tsl//tsl/platform:logging",
            "@tsl//tsl/platform:platform_port",
            "@tsl//tsl/platform:strcat",
            "@tsl//tsl/platform:env",
        ],
    ),
    alwayslink = 1,
)

# This target will be included in libtensorflow_framework.so via the
# framework_internal_impl target.
# All other dependencies on this target need to go through if_static guard,
# as otherwise duplicate registration in the registry will cause crashes.
cc_library(
    name = "allocator_registry_impl",
    srcs = [
        "allocator.h",
        "allocator_registry.cc",
        "allocator_registry.h",
        "cpu_allocator_impl.cc",
        "tracking_allocator.h",
    ],
    visibility = internal_visibility([
        "//xla:__subpackages__",
        "//tensorflow/core:__subpackages__",
        "@tsl//tsl:__subpackages__",
    ]),
    deps = [
        ":numeric_types",
        ":type_traits",
        "@com_google_absl//absl/base:core_headers",
        "@com_google_absl//absl/strings",
        "@com_google_absl//absl/types:optional",
        "@tsl//tsl/lib/gtl:inlined_vector",
        "@tsl//tsl/platform:logging",
        "@tsl//tsl/platform:macros",
        "@tsl//tsl/platform:mutex",
        "@tsl//tsl/platform:platform_port",
        "@tsl//tsl/platform:strcat",
        "@tsl//tsl/platform:stringprintf",
        "@tsl//tsl/platform:thread_annotations",
        "@tsl//tsl/platform:types",
        "@tsl//tsl/profiler/lib:scoped_memory_debug_annotation",
        "@tsl//tsl/profiler/lib:traceme",
    ],
    alwayslink = 1,
)

cc_library(
    name = "bfc_allocator",
    srcs = [
        "allocator_retry.cc",
        "allocator_retry.h",
        "bfc_allocator.cc",
    ],
    hdrs = ["bfc_allocator.h"],
    features = ["parse_headers"],
    visibility = ["//visibility:public"],
    deps = [
        ":allocator",
        ":metrics",
        ":shared_counter",
        "@com_google_absl//absl/container:flat_hash_set",
        "@com_google_absl//absl/strings",
        "@com_google_absl//absl/types:optional",
        "@tsl//tsl/lib/core:bits",
        "@tsl//tsl/platform:env",
        "@tsl//tsl/platform:logging",
        "@tsl//tsl/platform:macros",
        "@tsl//tsl/platform:mutex",
        "@tsl//tsl/platform:numbers",
        "@tsl//tsl/platform:stacktrace",
        "@tsl//tsl/platform:str_util",
        "@tsl//tsl/platform:strcat",
        "@tsl//tsl/platform:thread_annotations",
        "@tsl//tsl/platform:types",
        "@tsl//tsl/profiler/lib:scoped_memory_debug_annotation",
        "@tsl//tsl/profiler/lib:traceme",
        "@tsl//tsl/protobuf:bfc_memory_map_proto_cc",
    ],
)

cc_library(
    name = "device_type",
    srcs = ["device_type.cc"],
    hdrs = ["device_type.h"],
    compatible_with = get_compatible_with_portable(),
    visibility = ["//visibility:public"],
    deps = [
        "@com_google_absl//absl/strings",
    ],
)

cc_library(
    name = "device_id",
    textual_hdrs = [
        "device_id.h",
        "device_id_manager.h",
    ],
    deps = [
        "@tsl//tsl/lib/gtl:int_type",
    ] + if_static([
        ":device_id_impl",
    ]),
)

cc_library(
    name = "device_id_impl",
    srcs = ["device_id_manager.cc"],
    hdrs = [
        "device_id.h",
        "device_id_manager.h",
    ],
    deps = [
        ":device_type",
        "@com_google_absl//absl/status",
        "@com_google_absl//absl/strings",
        "@tsl//tsl/lib/gtl:int_type",
        "@tsl//tsl/platform:errors",
        "@tsl//tsl/platform:logging",
        "@tsl//tsl/platform:macros",
        "@tsl//tsl/platform:mutex",
        "@tsl//tsl/platform:status",
        "@tsl//tsl/platform:statusor",
        "@tsl//tsl/platform:types",
    ],
)

cc_library(
    name = "device_id_utils",
    srcs = ["device_id_utils.cc"],
    hdrs = [
        "device_id_utils.h",
    ],
    deps = [
        ":device_id_impl",
        ":device_type",
        "//xla/tsl/util:device_name_utils",
        "@com_google_absl//absl/container:flat_hash_map",
        "@com_google_absl//absl/status",
        "@com_google_absl//absl/strings",
        "@tsl//tsl/platform:errors",
        "@tsl//tsl/platform:status",
        "@tsl//tsl/platform:statusor",
        "@tsl//tsl/platform:str_util",
    ],
)

filegroup(
    name = "device_runtime_headers",
    srcs = [
        "device_id.h",
        "device_id_manager.h",
    ],
)

cc_library(
    name = "numeric_types",
    hdrs = ["numeric_types.h"],
    visibility = internal_visibility([
        "//tensorflow/compiler:__subpackages__",
        "//tensorflow/core:__subpackages__",
    ]),
    deps = [
        ":fixedpoint_types",
        "@tsl//tsl/platform:types",
    ],
)

cc_library(
    name = "shared_counter",
    hdrs = ["shared_counter.h"],
    features = ["parse_headers"],
    visibility = ["//visibility:public"],
    deps = [
        "@tsl//tsl/platform:types",
    ],
)

cc_library(
    name = "metrics",
    srcs = ["metrics.cc"],
    hdrs = ["metrics.h"],
    deps = [
        "@tsl//tsl/lib/monitoring:counter",
    ],
)

cc_library(
    name = "fixedpoint_types",
    hdrs = ["fixedpoint_types.h"],
    compatible_with = get_compatible_with_portable(),
    visibility = ["//visibility:public"],
    deps = [
        "@eigen_archive//:eigen3",
    ],
)

cc_library(
    name = "type_traits",
    hdrs = ["type_traits.h"],
    visibility = internal_visibility([
        "//tensorflow/core/framework:__pkg__",
    ]),
    deps = [
        ":numeric_types",
        "@tsl//tsl/platform:types",
    ],
)

filegroup(
    name = "cancellation_hdrs",
    srcs = [
        "cancellation.h",
    ],
    visibility = internal_visibility(["//tensorflow/core:__subpackages__"]),
)

cc_library(
    name = "cancellation",
    srcs = [
        "cancellation.cc",
    ],
    hdrs = [
        "cancellation.h",
    ],
<<<<<<< HEAD
    copts = select({
        "@xla//xla/tsl:windows": [],
        "//conditions:default": ["-Wno-thread-safety-precise"],
    }),
=======
    copts = if_windows(
        [],
        ["-Wno-thread-safety-precise"],
    ),
>>>>>>> dc35dc52
    visibility = ["//visibility:public"],
    deps = [
        "@com_google_absl//absl/memory",
        "@tsl//tsl/lib/gtl:flatmap",
        "@tsl//tsl/platform:errors",
        "@tsl//tsl/platform:hash",
        "@tsl//tsl/platform:logging",
        "@tsl//tsl/platform:mutex",
        "@tsl//tsl/platform:notification",
        "@tsl//tsl/platform:status",
        "@tsl//tsl/platform:stringpiece",
        "@tsl//tsl/platform:thread_annotations",
        "@tsl//tsl/platform:types",
    ],
)

cc_library(
    name = "serving_device_selector",
    srcs = ["serving_device_selector.cc"],
    hdrs = ["serving_device_selector.h"],
    visibility = ["//visibility:public"],
    deps = [
        "@com_google_absl//absl/container:fixed_array",
        "@com_google_absl//absl/strings",
        "@com_google_absl//absl/types:span",
        "@tsl//tsl/platform:logging",
    ],
)

cc_library(
    name = "serving_device_selector_policies",
    srcs = ["serving_device_selector_policies.cc"],
    hdrs = ["serving_device_selector_policies.h"],
    features = ["-layering_check"],
    deps = [
        ":serving_device_selector",
        "@com_google_absl//absl/strings:string_view",
    ],
)

cc_library(
    name = "real_time_in_memory_metric",
    hdrs = ["real_time_in_memory_metric.h"],
)

tsl_cc_test(
    name = "cancellation_test",
    size = "small",
    srcs = ["cancellation_test.cc"],
    deps = [
        ":cancellation",
        "@tsl//tsl/platform:env",
        "@tsl//tsl/platform:env_impl",
        "@tsl//tsl/platform:notification",
        "@tsl//tsl/platform:status",
        "@tsl//tsl/platform:test",
        "@tsl//tsl/platform:test_main",
    ],
)

# Export all header files for which we do not yet provide a dedicated build
# rule. This avoids breaking all the rules in tensorflow/core/BUILD.
exports_files(
    srcs = [
        "allocator_registry.h",
        "allocator_retry.cc",
        "allocator_retry.h",
        "bfc_allocator.cc",
        "bfc_allocator.h",
        "device_type.h",
        "metrics.h",
        "shared_counter.h",
        "tracking_allocator.h",
    ],
    visibility = internal_visibility([
        "//tensorflow/core:__pkg__",
        "//tensorflow/core/common_runtime:__pkg__",
        "//tensorflow/core/common_runtime/gpu:__pkg__",
        "//tensorflow/core/framework:__pkg__",
    ]),
)

# Files whose users still need to be migrated from core:framework to the
# above targets.
# TODO(gonnet): Remove these files once targets depending on them have
# been cleaned up.
exports_files(
    srcs = [
        "allocator.h",
        "cancellation.h",
        "numeric_types.h",
        "type_traits.h",
    ],
)

tsl_cc_test(
    name = "device_id_utils_test",
    srcs = [
        "device_id_utils_test.cc",
    ],
    deps = [
        ":device_id_impl",
        ":device_id_utils",
        "//xla/tsl/lib/core:status_test_util",
        "//xla/tsl/util:device_name_utils",
        "@tsl//tsl/platform:status_matchers",
        "@tsl//tsl/platform:test_main",
        "@tsl//tsl/protobuf:error_codes_proto_impl_cc",
    ],
)

tsl_cc_test(
    name = "real_time_in_memory_metric_test",
    srcs = ["real_time_in_memory_metric_test.cc"],
    deps = [
        ":real_time_in_memory_metric",
        "@tsl//tsl/platform:test",
        "@tsl//tsl/platform:test_main",
    ],
)<|MERGE_RESOLUTION|>--- conflicted
+++ resolved
@@ -358,17 +358,10 @@
     hdrs = [
         "cancellation.h",
     ],
-<<<<<<< HEAD
-    copts = select({
-        "@xla//xla/tsl:windows": [],
-        "//conditions:default": ["-Wno-thread-safety-precise"],
-    }),
-=======
     copts = if_windows(
         [],
         ["-Wno-thread-safety-precise"],
     ),
->>>>>>> dc35dc52
     visibility = ["//visibility:public"],
     deps = [
         "@com_google_absl//absl/memory",
