--- conflicted
+++ resolved
@@ -82,11 +82,7 @@
     """Wrapper over cc_library which adds default ROCm options."""
     if "@local_config_rocm//rocm:rocm_headers" not in deps:
       deps.append("@local_config_rocm//rocm:rocm_headers")
-<<<<<<< HEAD
     cc_library(copts = rocm_default_copts() + copts, deps = deps, **kwargs)
-=======
-    native.cc_library(copts = rocm_default_copts() + copts, deps = deps, **kwargs)
 
 def get_rbe_amdgpu_pool(is_single_gpu = False):
-    return "%{single_gpu_rbe_pool}" if is_single_gpu else "%{multi_gpu_rbe_pool}"
->>>>>>> 8bef94a0
+    return "%{single_gpu_rbe_pool}" if is_single_gpu else "%{multi_gpu_rbe_pool}"