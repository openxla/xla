--- conflicted
+++ resolved
@@ -110,10 +110,7 @@
           PR: ${{ steps.find_pr.outputs.pr }}
 
       - name: Checkout OpenXLA
-<<<<<<< HEAD
         uses: actions/checkout@11bd71901bbe5b1630ceea73d27597364c9af683 # v4.2.2
-=======
-        uses: actions/checkout@b4ffde65f46336ab88eb53be808477a3936bae11 # v4.1.1
       - name: Wait For Connection
         uses: google-ml-infra/actions/ci_connection@7f5ca0c263a81ed09ea276524c1b9192f1304e3c
         with:
@@ -123,7 +120,6 @@
         if: ${{ matrix.job_info.platform == 'GPU' }}
         run: |
           ./configure.py --backend=CUDA --cuda_compiler=nvcc
->>>>>>> 5e7a8af8
 
       - name: "Run build.py"
         run: |
